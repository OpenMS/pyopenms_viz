--- conflicted
+++ resolved
@@ -98,7 +98,6 @@
         """
         Add the legend
         """
-<<<<<<< HEAD
         if self.legend_config.show:
             self.fig.add_layout(legend, self.legend_config.loc)
             self.fig.legend.orientation = self.legend_config.orientation
@@ -108,17 +107,7 @@
                 str(self.legend_config.fontsize) + "pt"
             )
 
-    def _add_tooltips(self, tooltips, custom_hover_data):
-=======
-        if self.legend.show:
-            fig.add_layout(legend, self.legend.loc)
-            fig.legend.orientation = self.legend.orientation
-            fig.legend.click_policy = self.legend.onClick
-            fig.legend.title = self.legend.title
-            fig.legend.label_text_font_size = str(self.legend.fontsize) + "pt"
-
-    def _add_tooltips(self, fig, tooltips, custom_hover_data=None, fixed_tooltip_for_trace=True):
->>>>>>> 8dd97bc1
+    def _add_tooltips(self, tooltips, custom_hover_data, fixed_tooltip_for_trace=True):
         """
         Add tooltips to the plot
         """
@@ -274,7 +263,7 @@
                     # NOTE: the newline break (\\) is currently not working in MathJax in Bokeh. The workaround is to wrap the expression in \displaylines{}
                     # See: https://github.com/mathjax/MathJax/issues/2312#issuecomment-538185951
                     text = text.replace("\n", r" \\\ ")
-                    text = r'$$\displaylines{{{}}}$$'.format(text)
+                    text = r"$$\displaylines{{{}}}$$".format(text)
                 label = Label(
                     x=x,
                     y=y,
@@ -286,6 +275,7 @@
                 )
                 fig.add_layout(label)
 
+
 class BOKEHLinePlot(BOKEHPlot, LinePlot):
     """
     Class for assembling a collection of Bokeh line plots
@@ -308,11 +298,7 @@
         else:
 
             legend_items = []
-<<<<<<< HEAD
-            for group, df in self.data.groupby(self.by):
-=======
-            for group, df in data.groupby(by, sort=False):
->>>>>>> 8dd97bc1
+            for group, df in self.data.groupby(self.by, sort=False):
                 source = ColumnDataSource(df)
                 line = self.fig.line(
                     x=self.x,
@@ -478,13 +464,13 @@
     def get_scatter_renderer(self, **kwargs) -> None:
         return BOKEHScatterPlot(**kwargs)
 
-<<<<<<< HEAD
     def plot_x_axis_line(self):
-=======
-    def plot_x_axis_line(self, fig, line_color="#EEEEEE", line_width=1.5, opacity=1):
->>>>>>> 8dd97bc1
         zero_line = Span(
-            location=0, dimension="width", line_color=line_color, line_width=line_width, line_alpha=opacity
+            location=0,
+            dimension="width",
+            line_color=self._config.line_color,
+            line_width=self._config.line_width,
+            line_alpha=self._config.opacity,
         )
         self.fig.add_layout(zero_line)
 
@@ -691,15 +677,9 @@
                 y=center_y,
                 width=width,
                 height=height,
-<<<<<<< HEAD
                 color=next(color_gen),
                 line_dash=self.annotation_line_type,
                 line_width=self.annotation_line_width,
-=======
-                color=color,
-                line_dash=self.feature_config.line_type,
-                line_width=self.feature_config.line_width,
->>>>>>> 8dd97bc1
                 fill_alpha=0,
             )
             if self.annotation_names in feature:
