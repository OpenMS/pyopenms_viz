--- conflicted
+++ resolved
@@ -413,26 +413,12 @@
 
     def _create_tooltips(self, entries, index=True):
         # Tooltips for interactive information
-<<<<<<< HEAD
-        TOOLTIPS = [
-            ("index", "$index"),
-            ("Retention Time", "@rt{0.2f}"),
-            ("Intensity", "@int{0.2f}"),
-            ("m/z", "@mz{0.4f}"),
-        ]
-        if "Annotation" in self.data.columns:
-            TOOLTIPS.append(("Annotation", "@Annotation"))
-        if "product_mz" in self.data.columns:
-            TOOLTIPS.append(("Target m/z", "@product_mz{0.4f}"))
-        return TOOLTIPS, None
-=======
         tooltips = []
         if index:
             tooltips.append(("index", "$index"))
         for key, value in entries.items():
             tooltips.append((key, f"@{value}"))
         return tooltips, None
->>>>>>> 901e275d
 
 
 class BOKEHChromatogramPlot(BOKEH_MSPlot, ChromatogramPlot):
@@ -513,11 +499,7 @@
     pass
 
 
-<<<<<<< HEAD
-class BOKEHFeatureHeatmapPlot(BOKEH_MSPlot, FeatureHeatmapPlot):
-=======
 class BOKEHPeakMapPlot(BOKEH_MSPlot, PeakMapPlot):
->>>>>>> 901e275d
     """
     Class for assembling a Bokeh feature heatmap plot
     """
