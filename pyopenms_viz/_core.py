from __future__ import annotations

from abc import ABC, abstractmethod
from typing import Any, Tuple, Literal, Union, List, Dict
import importlib
import types
import re

from pandas import cut, merge, Interval
from pandas.core.frame import DataFrame
from pandas.core.dtypes.generic import ABCDataFrame
from pandas.core.dtypes.common import is_integer
from pandas.util._decorators import Appender

from numpy import ceil, log1p, log2, nan, mean

from ._config import LegendConfig, FeatureConfig, _BasePlotConfig
from ._misc import (
    ColorGenerator,
    sturges_rule,
    freedman_diaconis_rule,
    mz_tolerance_binning,
)
<<<<<<< HEAD
=======
from .constants import IS_SPHINX_BUILD
>>>>>>> 951762df


_common_kinds = ("line", "vline", "scatter", "sequence")
_msdata_kinds = ("chromatogram", "mobilogram", "spectrum", "peakmap")
_all_kinds = _common_kinds + _msdata_kinds
_entrypoint_backends = ("ms_matplotlib", "ms_bokeh", "ms_plotly")

_baseplot_doc = f"""
    Plot method for creating plots from a Pandas DataFrame.

    Parameters
    ----------
    data : pandas.DataFrame or numpy.ndarray
        The data to be plotted.
    x : str or None, optional
        The column name for the x-axis data.
    y : str or None, optional
        The column name for the y-axis data.
    z : str or None, optional
        The column name for the z-axis data (for 3D plots).
    kind : str, optional
        The kind of plot to create. One of: {_all_kinds}
    by : str or None, optional
        Column in the DataFrame to group by.
    relative_intensity : bool, default False
        Whether to use relative intensity for the y-axis.
    subplots : bool or None, optional
        Whether to create separate subplots for each column.
    sharex, sharey : bool or None, optional
        Whether to share x or y axes among subplots.
    height, width : int or None, optional
        The height and width of the figure in pixels.
    grid : bool or None, optional
        Whether to show the grid on the plot.
    toolbar_location : str or None, optional
        The location of the toolbar (e.g., 'above', 'below', 'left', 'right').
    fig : figure or None, optional
        An existing figure object to plot on.
    title : str or None, optional
        The title of the plot.
    xlabel, ylabel : str or None, optional
        Labels for the x and y axes.
    x_axis_location, y_axis_location : str or None, optional
        The location of the x and y axes (e.g., 'bottom', 'top', 'left', 'right').
    line_type : str or None, optional
        The type of line to use (e.g., 'solid', 'dashed', 'dotted').
    line_width : float or None, optional
        The width of the lines in the plot.
    min_border : int or None, optional
        The minimum border size around the plot.
    show_plot : bool or None, optional
        Whether to display the plot immediately after creation.
    legend : LegendConfig or dict or None, optional
        Configuration for the plot legend.
    feature_config : FeatureConfig or dict or None, optional
        Configuration for additional plot features.
    backend : str, default None
        Backend to use instead of the backend specified in the option
        ``plotting.backend``. For pyopenms_viz, options are one of {_entrypoint_backends} Alternatively, to
        specify the ``plotting.backend`` for the whole session, set
        ``pd.options.plotting.backend``.
    **kwargs
        Additional keyword arguments to be passed to the plotting function.

    Returns
    -------
    None

    Examples
    --------
    >>> import pandas as pd
    >>> 
    >>> data = pd.DataFrame(dict'x': [1, 2, 3], 'y': [4, 5, 6]))
    >>> data.plot(x='x', y='y', kind='spectrum', backend='pomsvim')
    """

APPEND_PLOT_DOC = Appender(_baseplot_doc)


class BasePlot(ABC):
    """
    This class shows functions which must be implemented by all backends
    """

    def __init__(
        self,
        data,
        x: str | None = None,
        y: str | None = None,
        z: str | None = None,
        kind=None,
        by: str | None = None,
        plot_3d: bool = False,
        relative_intensity: bool = False,
        subplots: bool | None = None,
        sharex: bool | None = None,
        sharey: bool | None = None,
        height: int | None = None,
        width: int | None = None,
        grid: bool | None = None,
        toolbar_location: str | None = None,
        fig: "figure" | None = None,
        title: str | None = None,
        xlabel: str | None = None,
        ylabel: str | None = None,
        zlabel: str | None = None,
        x_axis_location: str | None = None,
        y_axis_location: str | None = None,
        title_font_size: int | None = None,
        xaxis_label_font_size: int | None = None,
        yaxis_label_font_size: int | None = None,
        xaxis_tick_font_size: int | None = None,
        yaxis_tick_font_size: int | None = None,
        annotation_font_size: int | None = None,
        line_type: str | None = None,
        line_width: float | None = None,
        min_border: int | None = None,
        show_plot: bool | None = None,
        legend: LegendConfig | Dict | None = None,
        feature_config: FeatureConfig | Dict | None = None,
        _config: _BasePlotConfig | None = None,
        **kwargs,
    ) -> None:

        # Data attributes
        self.data = data.copy()
        self.kind = kind
        self.by = by
        self.plot_3d = plot_3d
        self.relative_intensity = relative_intensity

        # Plotting attributes
        self.subplots = subplots
        self.sharex = sharex
        self.sharey = sharey
        self.height = height
        self.width = width
        self.grid = grid
        self.toolbar_location = toolbar_location
        self.fig = fig
        self.title = title
        self.xlabel = xlabel
        self.ylabel = ylabel
        self.zlabel = zlabel
        self.x_axis_location = x_axis_location
        self.y_axis_location = y_axis_location
        self.title_font_size = title_font_size
        self.xaxis_label_font_size = xaxis_label_font_size
        self.yaxis_label_font_size = yaxis_label_font_size
        self.xaxis_tick_font_size = xaxis_tick_font_size
        self.yaxis_tick_font_size = yaxis_tick_font_size
        self.annotation_font_size = annotation_font_size
        self.line_type = line_type
        self.line_width = line_width
        self.min_border = min_border
        self.show_plot = show_plot

        self.legend = legend
        self.feature_config = feature_config

        self._config = _config

        if _config is not None:
            self._update_from_config(_config)

        if self.legend is not None and isinstance(self.legend, dict):
            self.legend = LegendConfig.from_dict(self.legend)

        if self.feature_config is not None and isinstance(self.feature_config, dict):
            self.feature_config = FeatureConfig.from_dict(self.feature_config)

        ### get x and y data
        if self._kind in {
            "line",
            "vline",
            "scatter",
            "chromatogram",
            "mobilogram",
            "spectrum",
            "peakmap",
            "complex",
        }:
            self.x = self._verify_column(x, "x")
            self.y = self._verify_column(y, "y")

        if self._kind in {"peakmap"}:
            self.z = self._verify_column(z, "z")

        if self.by is not None:
            # Ensure by column data is string
            self.by = self._verify_column(by, "by")
            self.data[self.by] = self.data[self.by].astype(str)

        self._load_extension()
        self._create_figure()

    def _verify_column(self, colname: str | int, name: str) -> str:
        """fetch data from column name

        Args:
            colname (str | int): column name of data to fetch or the index of the column to fetch
            name (str): name of the column e.g. x, y, z for error message

        Returns:
            pd.Series: pandas series or None

        Raises:
            ValueError: if colname is None
            KeyError: if colname is not in data
            ValueError: if colname is not numeric
        """

        def holds_integer(column) -> bool:
            return column.inferred_type in {"integer", "mixed-integer"}

        if colname is None:
            raise ValueError(f"For `{self.kind}` plot, `{name}` must be set")

        # if integer is supplied get the corresponding column associated with that index
        if is_integer(colname) and not holds_integer(self.data.columns):
            if colname >= len(self.data.columns):
                print(self.data.columns)
                raise ValueError(
                    f"Column index `{colname}` out of range, `{name}` could not be set"
                )
            else:
                colname = self.data.columns[colname]
        else:  # assume column name is supplied
            if colname not in self.data.columns:
                raise KeyError(
                    f"Column `{colname}` not in data, `{name}` could not be set"
                )

        # checks passed return column name
        return colname

    @property
    @abstractmethod
    def _kind(self) -> str:
        """
        The kind of plot to assemble. Must be overridden by subclasses.
        """
        raise NotImplementedError

    @property
    def _interactive(self) -> bool:
        """
        Whether the plot is interactive. Must be overridden by subclasses
        """
        return NotImplementedError

    def _update_from_config(self, config) -> None:
        """
        Updates the plot configuration based on the provided `config` object.

        Args:
            config (Config): The configuration object containing the plot settings.

        Returns:
            None
        """
        for attr, value in config.__dict__.items():
            if (
                value is not None
                and hasattr(self, attr)
                and self.__dict__[attr] is None
            ):
                setattr(self, attr, value)

    def _separate_class_kwargs(self, **kwargs):
        """
        Separates the keyword arguments into class-specific arguments and other arguments.

        Parameters:
            **kwargs: Keyword arguments passed to the method.

        Returns:
            class_kwargs: A dictionary containing the class-specific keyword arguments.
            other_kwargs: A dictionary containing the remaining keyword arguments.

        """
        class_kwargs = {k: v for k, v in kwargs.items() if k in dir(self)}
        other_kwargs = {k: v for k, v in kwargs.items() if k not in dir(self)}
        return class_kwargs, other_kwargs

    @abstractmethod
    def _load_extension(self) -> None:
        raise NotImplementedError

    @abstractmethod
    def _create_figure(self) -> None:
        raise NotImplementedError

    def _make_plot(self, fig, **kwargs) -> None:
        # Check for tooltips in kwargs and pop
        tooltips = kwargs.pop("tooltips", None)
        custom_hover_data = kwargs.pop("custom_hover_data", None)

        newlines, legend = self.plot(
            fig, self.data, self.x, self.y, self.by, self.plot_3d, **kwargs
        )

        if legend is not None:
            self._add_legend(newlines, legend)
        self._update_plot_aes(newlines, **kwargs)

        if tooltips is not None and self._interactive:
            self._add_tooltips(newlines, tooltips, custom_hover_data)

    @abstractmethod
    def plot(
        cls, fig, data, x, y, by: str | None = None, plot_3d: bool = False, **kwargs
    ):
        """
        Create the plot
        """
        pass

    @abstractmethod
    def _update_plot_aes(self, fig, **kwargs):
        pass

    @abstractmethod
    def _add_legend(self, fig, legend):
        pass

    @abstractmethod
    def _modify_x_range(
        self, x_range: Tuple[float, float], padding: Tuple[float, float] | None = None
    ):
        """
        Modify the x-axis range.

        Args:
            x_range (Tuple[float, float]): The desired x-axis range.
            padding (Tuple[float, float] | None, optional): The padding to be applied to the x-axis range, in decimal percent. Defaults to None.
        """
        pass

    @abstractmethod
    def _modify_y_range(
        self, y_range: Tuple[float, float], padding: Tuple[float, float] | None = None
    ):
        """
        Modify the y-axis range.

        Args:
            y_range (Tuple[float, float]): The desired y-axis range.
            padding (Tuple[float, float] | None, optional): The padding to be applied to the x-axis range, in decimal percent. Defaults to None.
        """
        pass

    def generate(self, **kwargs):
        """
        Generate the plot
        """
        self._make_plot(self.fig, **kwargs)
        return self.fig

    def show(self):
        if IS_SPHINX_BUILD:
            return self.show_sphinx()
        else:
            return self.show_default()

    @abstractmethod
    def show_default(self):
        pass

    # show method for running in sphinx build
    def show_sphinx(self):
        return self.show_default()

    # methods only for interactive plotting
    @abstractmethod
    def _add_tooltips(self, fig, tooltips):
        pass

    @abstractmethod
    def _add_bounding_box_drawer(self, fig, **kwargs):
        pass

    def _add_bounding_vertical_drawer(self, fig, **kwargs):
        pass


class LinePlot(BasePlot, ABC):
    @property
    def _kind(self):
        return "line"


class VLinePlot(BasePlot, ABC):
    @property
    def _kind(self):
        return "vline"

    def _add_annotations(
        self,
        fig,
        ann_texts: list[str],
        ann_xs: list[float],
        ann_ys: list[float],
        ann_colors: list[str],
    ):
        """
        Add annotations to a VLinePlot figure.

        Parameters:
        fig: The figure to add annotations to.
        ann_texts (list[str]): List of texts for the annotations.
        ann_xs (list[float]): List of x-coordinates for the annotations.
        ann_ys (list[float]): List of y-coordinates for the annotations.
        ann_colors: (list[str]): List of colors for annotation text.
        """
        pass


class ScatterPlot(BasePlot, ABC):
    @property
    def _kind(self):
        return "scatter"


class SequencePlot(BasePlot, ABC):
    """
    Plot peptide sequence with matched fragments indicated.

    Plot Specific Parameters
    ------------------------
    seq_col : string, optional
        The name for sequence column
    ion_annotation : string, optional
        The name for the ion annotation column
    color_annotation : string, optional
        The name for the color annotation column
    x_pos : float, optional
        The center horizontal position of the peptide sequence.
    y_pos : float, optional
        The center vertical position of the peptide sequence.
    spacing : float, optional
        The horizontal spacing between amino acids.
    seq_fontsize : str, optional
        The font size of the amino acids.
    frag_len : float, optional
        The length of the fragment lines.
    """

    @property
    def _kind(self):
        return "sequence"

    def __init__(
        self,
        data: DataFrame,
        x,
        y,
        seq_col="sequence",
        ion_annotation: str = "ion_annotation",
        color_annotation: str = "color_annotation",
        x_pos: float = 0.5,
        y_pos: float = 0.5,
        spacing: float = 0.06,
        seq_fontsize: str | float = "xx-large",
        frag_len: float = 0.06,
        **kwargs,
    ):
        self.seq_col = seq_col
        self.ion_annotation = ion_annotation
        self.color_annotation = color_annotation
        self.x_pos = x_pos
        self.y_pos = y_pos
        self.spacing = spacing
        self.frag_len = frag_len
        self.seq_fontsize = seq_fontsize

        # Set default config attributes if not passed as keyword arguments
        kwargs["_config"] = _BasePlotConfig(kind=self._kind)

        super().__init__(data, x, y, **kwargs)
        self.plot()


class BaseMSPlot(BasePlot, ABC):
    """
    Abstract class for complex plots, such as chromatograms and mobilograms which are made up of simple plots such as ScatterPlots, VLines and LinePlots.

    Args:
        BasePlot (_type_): _description_
        ABC (_type_): _description_
    """

    @abstractmethod
    def get_line_renderer(self, data, x, y, **kwargs):
        pass

    @abstractmethod
    def get_vline_renderer(self, data, x, y, **kwargs):
        pass

    @abstractmethod
    def get_scatter_renderer(self, data, x, y, **kwargs):
        pass

    @abstractmethod
    def plot_x_axis_line(self, fig):
        """
        plot line across x axis
        """
        pass

    @abstractmethod
    def _create_tooltips(self, entries: dict, index: bool = True):
        """
        Create tooltipis based on entries dictionary with keys: label for tooltip and values: column names.

        entries = {
            "m/z": "mz"
            "Retention Time: "RT"
        }

        Will result in tooltips where label and value are separated by colon:

        m/z: 100.5
        Retention Time: 50.1

        Parameters:
            entries (dict): Which data to put in tool tip and how display it with labels as keys and column names as values.
            index (bool, optional): Wether to show dataframe index in tooltip. Defaults to True.

        Returns:
            Tooltip text.
            Tooltip data.
        """
        pass


class ChromatogramPlot(BaseMSPlot, ABC):
    @property
    def _kind(self):
        return "chromatogram"

    def __init__(
        self,
        data,
        x,
        y,
        annotation_data: DataFrame | None = None,
        relative_intensity=False,
        **kwargs,
    ) -> None:

        # Set default config attributes if not passed as keyword arguments
        kwargs["_config"] = _BasePlotConfig(kind=self._kind)

        super().__init__(data, x, y, **kwargs)

        if annotation_data is not None:
            self.annotation_data = annotation_data.copy()
        else:
            self.annotation_data = None
        self.label_suffix = self.x  # set label suffix for bounding box

        # Convert to relative intensity if required
        if relative_intensity:
            self.data[y] = self.data[y] / self.data[y].max() * 100

        self.plot(self.data, self.x, self.y, **kwargs)

    def plot(self, data, x, y, **kwargs):
        """
        Create the plot
        """
        if "line_color" not in kwargs:
            color_gen = ColorGenerator()
        else:
            color_gen = kwargs["line_color"]

        tooltip_entries = {"retention time": x, "intensity": y}
        if "Annotation" in self.data.columns:
            tooltip_entries["annotation"] = "Annotation"
        if "product_mz" in self.data.columns:
            tooltip_entries["product m/z"] = "product_mz"
        TOOLTIPS, custom_hover_data = self._create_tooltips(tooltip_entries)
        kwargs.pop(
            "fig", None
        )  # remove figure from **kwargs if exists, use the ChromatogramPlot figure object instead of creating a new figure
        linePlot = self.get_line_renderer(data, x, y, fig=self.fig, **kwargs)
        self.fig = linePlot.generate(
            line_color=color_gen, tooltips=TOOLTIPS, custom_hover_data=custom_hover_data
        )

        self._modify_y_range((0, self.data[y].max()), (0, 0.1))

        self.manual_boundary_renderer = (
            self._add_bounding_vertical_drawer(self.fig) if self._interactive else None
        )

        if self.annotation_data is not None:
            self._add_peak_boundaries(self.annotation_data)

    @abstractmethod
    def _add_peak_boundaries(self, annotation_data):
        """
        Prepare data for adding peak boundaries to the plot.

        Args:
            annotation_data (DataFrame): The feature data containing the peak boundaries.

        Returns:
            None
        """
        pass


class MobilogramPlot(ChromatogramPlot, ABC):

    @property
    def _kind(self):
        return "mobilogram"

    def __init__(
        self, data, x, y, annotation_data: DataFrame | None = None, **kwargs
    ) -> None:
        super().__init__(data, x, y, annotation_data=annotation_data, **kwargs)

    def plot(self, data, x, y, **kwargs):
        super().plot(data, x, y, **kwargs)
        self._modify_y_range((0, self.data[y].max()), (0, 0.1))


class SpectrumPlot(BaseMSPlot, ABC):
    @property
    def _kind(self):
        return "spectrum"

    def __init__(
        self,
        data: DataFrame,
        x: str,
        y: str,
        reference_spectrum: DataFrame | None = None,
        mirror_spectrum: bool = False,
        relative_intensity: bool = False,
        bin_peaks: Union[Literal["auto"], bool] = "auto",
        bin_method: Literal[
            "none", "sturges", "freedman-diaconis", "mz-tol-bin"
        ] = "mz-tol-bin",
        num_x_bins: int = 50,
        mz_tol: Literal[float, "freedman-diaconis", "1pct-diff"] = "1pct-diff",
        aggregation_method: Literal["mean", "sum", "max"] = "max",
        peak_color: str | None = None,
        annotate_top_n_peaks: int | None | Literal["all"] = 5,
        annotate_mz: bool = True,
        ion_annotation: str | None = None,
        sequence_annotation: str | None = None,
        custom_annotation: str | None = None,
        annotation_color: str | None = None,
        **kwargs,
    ) -> None:

        # Set default config attributes if not passed as keyword arguments
        kwargs["_config"] = _BasePlotConfig(kind=self._kind)

        super().__init__(data, x, y, **kwargs)

        self.reference_spectrum = reference_spectrum
        self.mirror_spectrum = mirror_spectrum
        self.relative_intensity = relative_intensity
        self.bin_peaks = bin_peaks
        self.bin_method = bin_method
        if self.bin_peaks == "auto":
            if self.bin_method == "sturges":
                self.num_x_bins = sturges_rule(data, x)
            elif self.bin_method == "freedman-diaconis":
                self.num_x_bins = freedman_diaconis_rule(data, x)
            elif self.bin_method == "mz-tol-bin":
                self.num_x_bins = mz_tolerance_binning(data, x, mz_tol)
            elif self.bin_method == "none":
                self.num_x_bins = num_x_bins
        else:
            self.num_x_bins = num_x_bins
        self.aggregation_method = aggregation_method
        self.peak_color = peak_color
        self.annotate_top_n_peaks = annotate_top_n_peaks
        self.annotate_mz = annotate_mz
        self.ion_annotation = ion_annotation
        self.sequence_annotation = sequence_annotation
        self.custom_annotation = custom_annotation
        self.annotation_color = annotation_color

        self.plot(x, y, **kwargs)

    def plot(self, x, y, **kwargs):
        """Standard spectrum plot with m/z on x-axis, intensity on y-axis and optional mirror spectrum."""

        # Prepare data
        spectrum, reference_spectrum = self._prepare_data(
            self.data, x, y, self.reference_spectrum
        )
        kwargs.pop("fig", None)  # remove figure from **kwargs if exists

        entries = {"m/z": x, "intensity": y}
        for optional in (
            "native_id",
            self.ion_annotation,
            self.sequence_annotation,
        ):
            if optional in self.data.columns:
                entries[optional.replace("_", " ")] = optional

        tooltips, custom_hover_data = self._create_tooltips(
            entries=entries, index=False
        )

        spectrumPlot = self.get_vline_renderer(spectrum, x, y, fig=self.fig, **kwargs)

        color_gen = self._get_colors(spectrum, "peak")

        self.fig = spectrumPlot.generate(
            line_color=color_gen, tooltips=tooltips, custom_hover_data=custom_hover_data
        )

        # Annotations for spectrum
        ann_texts, ann_xs, ann_ys, ann_colors = self._get_annotations(spectrum, x, y)
        spectrumPlot._add_annotations(self.fig, ann_texts, ann_xs, ann_ys, ann_colors)

        # Mirror spectrum
        if self.mirror_spectrum and reference_spectrum is not None:
            # Set intensity to negative values
            reference_spectrum[y] = reference_spectrum[y] * -1

            mirror_spectrum = self.get_vline_renderer(
                reference_spectrum, x, y, fig=self.fig, **kwargs
            )

            color_gen = self._get_colors(reference_spectrum, "peak")

            mirror_spectrum.generate(line_color=color_gen)
            self.plot_x_axis_line(self.fig)

            # Annotations for reference spectrum
            ann_texts, ann_xs, ann_ys, ann_colors = self._get_annotations(
                reference_spectrum, x, y
            )
            spectrumPlot._add_annotations(
                self.fig, ann_texts, ann_xs, ann_ys, ann_colors
            )

        # Adjust x axis padding (Plotly cuts outermost peaks)
        min_values = [spectrum[x].min()]
        max_values = [spectrum[x].max()]
        if reference_spectrum is not None:
            min_values.append(reference_spectrum[x].min())
            max_values.append(reference_spectrum[x].max())
        self._modify_x_range((min(min_values), max(max_values)), padding=(0.20, 0.20))

        # Adjust y axis padding (annotations should stay inside plot)
        max_value = spectrum[y].max()
        min_value = 0
        min_padding = 0
        max_padding = 0.15
        if reference_spectrum is not None and self.mirror_spectrum:
            min_value = reference_spectrum[y].min()
            min_padding = -0.2
            max_padding = 0.4

        self._modify_y_range((min_value, max_value), padding=(min_padding, max_padding))

    def _bin_peaks(self, data: DataFrame, x: str, y: str) -> DataFrame:
        """
        Bin peaks based on x-axis values.

        Args:
            data (DataFrame): The data to bin.
            x (str): The column name for the x-axis data.
            y (str): The column name for the y-axis data.

        Returns:
            DataFrame: The binned data.
        """
        if isinstance(self.num_x_bins, int):
            data[x] = cut(data[x], bins=self.num_x_bins)
        elif isinstance(self.num_x_bins, list) and all(
            isinstance(item, tuple) for item in self.num_x_bins
        ):
            # Function to assign each value to a bin
            def assign_bin(value):
                for low, high in self.num_x_bins:
                    if low <= value <= high:
                        return f"{low:.4f}-{high:.4f}"
                return nan  # For values that don't fall into any bin

            # Apply the binning
            data[x] = data[x].apply(assign_bin)

        # TODO: Find a better way to retain other columns
        cols = [x]
        if self.by is not None:
            cols.append(self.by)
        if self.peak_color is not None:
            cols.append(self.peak_color)
        if self.ion_annotation is not None:
            cols.append(self.ion_annotation)
        if self.sequence_annotation is not None:
            cols.append(self.sequence_annotation)
        if self.custom_annotation is not None:
            cols.append(self.custom_annotation)
        if self.annotation_color is not None:
            cols.append(self.annotation_color)

        # Group by x bins and calculate the sum intensity within each bin
        data = (
            data.groupby(cols, observed=True)
            .agg({y: self.aggregation_method})
            .reset_index()
        )

        def convert_to_numeric(value):
            if isinstance(value, Interval):
                return value.mid
            elif isinstance(value, str):
                return mean([float(i) for i in value.split("-")])
            else:
                return value

        data[x] = data[x].apply(convert_to_numeric).astype(float)

        data = data.fillna(0)
        return data

    def _prepare_data(
        self,
        spectrum: DataFrame,
        x: str,
        y: str,
        reference_spectrum: Union[DataFrame, None],
    ) -> tuple[list, list]:
        """Prepares data for plotting based on configuration (copy, relative intensity)."""

        # copy spectrum data to not modify the original
        spectrum = spectrum.copy()
        reference_spectrum = (
            self.reference_spectrum.copy() if reference_spectrum is not None else None
        )

        # Convert to relative intensity if required
        if self.relative_intensity or self.mirror_spectrum:
            spectrum[y] = spectrum[y] / spectrum[y].max() * 100
            if reference_spectrum is not None:
                reference_spectrum[y] = (
                    reference_spectrum[y] / reference_spectrum[y].max() * 100
                )

        # Bin peaks if required
        if self.bin_peaks == True or (self.bin_peaks == "auto"):
            spectrum = self._bin_peaks(spectrum, x, y)
            if reference_spectrum is not None:
                reference_spectrum = self._bin_peaks(reference_spectrum, x, y)

        return spectrum, reference_spectrum

    def _get_colors(
        self, data: DataFrame, kind: Literal["peak", "annotation"] | None = None
    ):
        """Get color generators for peaks or annotations based on config."""
        # Top priority: custom color
        if kind is not None:
            if kind == "peak" and self.peak_color in data.columns:
                return ColorGenerator(data[self.peak_color])
            elif kind == "annotation" and self.annotation_color in data.columns:
                return ColorGenerator(data[self.annotation_color])
        # Colors based on ion annotation for peaks and annotation text
        if self.ion_annotation is not None and self.ion_annotation in data.columns:
            return self._get_ion_color_annotation(data)
        # Color peaks of a group with the same color (from default colors)
        if self.by:
            if self.by in data.columns:
                uniques = data[self.by].unique()
                color_gen = ColorGenerator()
                colors = [next(color_gen) for _ in range(len(uniques))]
                color_map = {uniques[i]: colors[i] for i in range(len(colors))}
                all_colors = data[self.by].apply(lambda x: color_map[x])
                return ColorGenerator(all_colors)
        # Lowest priority: return the first default color
        return ColorGenerator(None, 1)

    def _get_annotations(self, data: DataFrame, x: str, y: str):
        """Create annotations for each peak. Return lists of texts, x and y locations and colors."""
        color_gen = self._get_colors(data, "annotation")

        data["color"] = [next(color_gen) for _ in range(len(data))]

        ann_texts = []
        top_n = self.annotate_top_n_peaks
        if top_n == "all":
            top_n = len(data)
        elif top_n is None:
            top_n = 0
        # sort values for top intensity peaks on top (ascending for reference spectra with negative values)
        data = data.sort_values(
            y, ascending=True if data[y].min() < 0 else False
        ).reset_index()

        for i, row in data.iterrows():
            texts = []
            if i < top_n:
                if self.annotate_mz:
                    texts.append(str(round(row[x], 4)))
                if self.ion_annotation and self.ion_annotation in data.columns:
                    texts.append(str(row[self.ion_annotation]))
                if (
                    self.sequence_annotation
                    and self.sequence_annotation in data.columns
                ):
                    texts.append(str(row[self.sequence_annotation]))
                if self.custom_annotation and self.custom_annotation in data.columns:
                    texts.append(str(row[self.custom_annotation]))
            ann_texts.append("\n".join(texts))
        return ann_texts, data[x].tolist(), data[y].tolist(), data["color"].tolist()

    def _get_ion_color_annotation(self, data: DataFrame) -> str:
        """Retrieve the color associated with a specific ion annotation from a predefined colormap."""
        colormap = {
            "a": ColorGenerator.color_blind_friendly_map[ColorGenerator.Colors.PURPLE],
            "b": ColorGenerator.color_blind_friendly_map[ColorGenerator.Colors.BLUE],
            "c": ColorGenerator.color_blind_friendly_map[
                ColorGenerator.Colors.LIGHTBLUE
            ],
            "x": ColorGenerator.color_blind_friendly_map[ColorGenerator.Colors.YELLOW],
            "y": ColorGenerator.color_blind_friendly_map[ColorGenerator.Colors.RED],
            "z": ColorGenerator.color_blind_friendly_map[ColorGenerator.Colors.ORANGE],
        }

        def get_ion_color(ion):
            if isinstance(ion, str):
                for key in colormap.keys():
                    # Exact matches
                    if ion == key:
                        return colormap[key]
                    # Fragment ions via regex
                    ## Check if ion format is a1+, a1-, etc. or if it's a1^1, a1^2, etc.
                    if re.search(r"^[abcxyz]{1}[0-9]*[+-]$", ion):
                        x = re.search(r"^[abcxyz]{1}[0-9]*[+-]$", ion)
                    elif re.search(r"^[abcxyz]{1}[0-9]*\^[0-9]*$", ion):
                        x = re.search(r"^[abcxyz]{1}[0-9]*\^[0-9]*$", ion)
                    else:
                        x = None
                    if x:
                        return colormap[ion[0]]
            return ColorGenerator.color_blind_friendly_map[
                ColorGenerator.Colors.DARKGRAY
            ]

        colors = data[self.ion_annotation].apply(get_ion_color)
        return ColorGenerator(colors)


class PeakMapPlot(BaseMSPlot, ABC):
    # need to inherit from ChromatogramPlot and SpectrumPlot for get_line_renderer and get_vline_renderer methods respectively
    @property
    def _kind(self):
        return "peakmap"

    def __init__(
        self,
        data,
        x,
        y,
        z,
        zlabel=None,
        add_marginals=False,
        y_kind="spectrum",
        x_kind="chromatogram",
        annotation_data: DataFrame | None = None,
        bin_peaks: Union[Literal["auto"], bool] = "auto",
        aggregation_method: Literal["mean", "sum", "max"] = "mean",
        num_x_bins: int = 50,
        num_y_bins: int = 50,
        z_log_scale: bool = False,
        fill_by_z: bool = True,
        **kwargs,
    ) -> None:
        # Copy data since it will be modified
        data = data.copy()

        # Set default config attributes if not passed as keyword arguments
        kwargs["_config"] = _BasePlotConfig(kind=self._kind)

        if add_marginals:
            kwargs["_config"].title = None

        self.zlabel = zlabel
        self.add_marginals = add_marginals
        self.y_kind = y_kind
        self.x_kind = x_kind
        self.fill_by_z = fill_by_z

        if annotation_data is not None:
            self.annotation_data = annotation_data.copy()
        else:
            self.annotation_data = None

        # Convert intensity values to relative intensity if required
        relative_intensity = kwargs.pop("relative_intensity", False)
        if relative_intensity:
            data[z] = data[z] / max(data[z]) * 100

        # Bin peaks if required
        if bin_peaks == True or (
            data.shape[0] > num_x_bins * num_y_bins and bin_peaks == "auto"
        ):
            data[x] = cut(data[x], bins=num_x_bins)
            data[y] = cut(data[y], bins=num_y_bins)
            by = kwargs.pop("by", None)
            if by is not None:
                # Group by x, y and by columns and calculate the sum intensity within each bin
                data = (
                    data.groupby([x, y, by], observed=True)
                    .agg({z: aggregation_method})
                    .reset_index()
                )
                # Add by back to kwargs
                kwargs["by"] = by
            else:
                # Group by x and y bins and calculate the sum intensity within each bin
                data = (
                    data.groupby([x, y], observed=True)
                    .agg({z: aggregation_method})
                    .reset_index()
                )
            data[x] = data[x].apply(lambda interval: interval.mid).astype(float)
            data[y] = data[y].apply(lambda interval: interval.mid).astype(float)
            data = data.fillna(0)

        # Log intensity scale
        if z_log_scale:
            data[z] = log1p(data[z])

        # Sort values by intensity in ascending order to plot highest intensity peaks last
        data = data.sort_values(z)

        super().__init__(data, x, y, z=z, **kwargs)

        # If we do not want to fill/color based on z value, set to none prior to plotting
        if not fill_by_z:
            z = None

        self.plot(x, y, z, **kwargs)
<<<<<<< HEAD

        if self.show_plot:
            self.show()
=======
>>>>>>> 951762df

    def plot(self, x, y, z, **kwargs):

        class_kwargs, other_kwargs = self._separate_class_kwargs(**kwargs)

        if self.add_marginals:
            self.create_main_plot_marginals(x, y, z, class_kwargs, other_kwargs)
        else:
            self.create_main_plot(x, y, z, class_kwargs, other_kwargs)

        self.manual_bbox_renderer = (
            self._add_bounding_box_drawer(self.fig) if self._interactive else None
        )

        if self.add_marginals:
            # remove 'config' from class_kwargs
            class_kwargs_copy = class_kwargs.copy()
            class_kwargs_copy.pop("_config", None)
            class_kwargs_copy.pop("by", None)

            x_fig = self.create_x_axis_plot(x, z, class_kwargs_copy)

            y_fig = self.create_y_axis_plot(y, z, class_kwargs_copy)

            self.combine_plots(x_fig, y_fig)

    @staticmethod
    def _integrate_data_along_dim(
        data: DataFrame, group_cols: List[str] | str, integrate_col: str
    ) -> DataFrame:
        # First fill NaNs with 0s for numerical columns and '.' for categorical columns
        grouped = (
            data.apply(
                lambda x: x.fillna(0) if x.dtype.kind in "biufc" else x.fillna(".")
            )
            .groupby(group_cols)[integrate_col]
            .sum()
            .reset_index()
        )
        return grouped

    @abstractmethod
    def create_main_plot(self, x, y, z, class_kwargs, other_kwargs):
        pass

    # by default the main plot with marginals is plotted the same way as the main plot unless otherwise specified
    def create_main_plot_marginals(self, x, y, z, class_kwargs, other_kwargs):
        self.create_main_plot(x, y, z, class_kwargs, other_kwargs)

    # @abstractmethod
    # def create_main_plot_3d(self, x, y, z, class_kwargs, other_kwargs):
    #     pass

    @abstractmethod
    def create_x_axis_plot(self, x, z, class_kwargs) -> "figure":
        # get cols to integrate over and exclude y and z
        group_cols = [x]
        if self.by is not None:
            group_cols.append(self.by)

        x_data = self._integrate_data_along_dim(self.data, group_cols, z)

        x_config = self._config.copy()
        x_config.ylabel = self.zlabel
        x_config.y_axis_location = "right"
        x_config.legend.show = True
        x_config.legend.loc = "right"

        color_gen = ColorGenerator()

        # remove legend from class_kwargs to update legend args for x axis plot
        class_kwargs.pop("legend", None)
        class_kwargs.pop("ylabel", None)

        if self.x_kind in ["chromatogram", "mobilogram"]:
            x_plot_obj = self.get_line_renderer(
                x_data, x, z, by=self.by, _config=x_config, **class_kwargs
            )
        elif self.x_kind == "spectrum":
            x_plot_obj = self.get_vline_renderer(
                x_data, x, z, by=self.by, _config=x_config, **class_kwargs
            )
        else:
            raise ValueError(
                f"x_kind {self.x_kind} not recognized, must be 'chromatogram', 'mobilogram' or 'spectrum'"
            )

        x_fig = x_plot_obj.generate(line_color=color_gen)
        self.plot_x_axis_line(x_fig)

        return x_fig

    @abstractmethod
    def create_y_axis_plot(self, y, z, class_kwargs) -> "figure":
        group_cols = [y]
        if self.by is not None:
            group_cols.append(self.by)

        y_data = self._integrate_data_along_dim(self.data, group_cols, z)

        y_config = self._config.copy()
        y_config.xlabel = self.zlabel
        y_config.ylabel = self.ylabel
        y_config.y_axis_location = "left"
        y_config.legend.show = True
        y_config.legend.loc = "below"

        # remove legend from class_kwargs to update legend args for y axis plot
        class_kwargs.pop("legend", None)
        class_kwargs.pop("xlabel", None)

        color_gen = ColorGenerator()

        if self.y_kind in ["chromatogram", "mobilogram"]:
            y_plot_obj = self.get_line_renderer(
                y_data, z, y, by=self.by, _config=y_config, **class_kwargs
            )
            y_fig = y_plot_obj.generate(line_color=color_gen)
        elif self.y_kind == "spectrum":
            direction = "horizontal"
            y_plot_obj = self.get_vline_renderer(
                y_data, z, y, by=self.by, _config=y_config, **class_kwargs
            )
            y_fig = y_plot_obj.generate(line_color=color_gen, direction=direction)
        else:
            raise ValueError(
                f"y_kind {self.y_kind} not recognized, must be 'chromatogram', 'mobilogram' or 'spectrum'"
            )

        self.plot_x_axis_line(y_fig)

        return y_fig

    @abstractmethod
    def combine_plots(self, x_fig, y_fig):
        pass

    @abstractmethod
    def _add_box_boundaries(self, annotation_data):
        """
        Prepare data for adding box boundaries to the plot.

        Args:
            annotation_data (DataFrame): The feature data containing the box boundaries.

        Returns:
            None
        """
        pass


class PlotAccessor:
    """
    Make plots of MassSpec data using dataframes

    """

    _common_kinds = ("line", "vline", "scatter")
    _msdata_kinds = ("chromatogram", "mobilogram", "spectrum", "peakmap")
    _all_kinds = _common_kinds + _msdata_kinds

    def __init__(self, data: DataFrame) -> None:
        self._parent = data

    def __call__(self, *args: Any, **kwargs: Any) -> Any:
        backend_name = kwargs.get("backend", None)
        if backend_name is None:
            backend_name = "matplotlib"

        plot_backend = _get_plot_backend(backend_name)

        x, y, kind, kwargs = self._get_call_args(
            plot_backend.__name__, self._parent, args, kwargs
        )

        if kind not in self._all_kinds:
            raise ValueError(
                f"{kind} is not a valid plot kind "
                f"Valid plot kinds: {self._all_kinds}"
            )

        # Call the plot method of the selected backend
        if "backend" in kwargs:
            kwargs.pop("backend")

        return plot_backend.plot(self._parent, x=x, y=y, kind=kind, **kwargs)

    @staticmethod
    def _get_call_args(backend_name: str, data: DataFrame, args, kwargs):
        """
        Get the arguments to pass to the plotting backend.

        Parameters
        ----------
        backend_name : str
            The name of the backend.
        data : DataFrame
            The data to plot.
        args : tuple
            The positional arguments passed to the plotting function.
        kwargs : dict
            The keyword arguments passed to the plotting function.

        Returns
        -------
        dict
            The arguments to pass to the plotting backend.
        """
        if isinstance(data, ABCDataFrame):
            arg_def = [
                ("x", None),
                ("y", None),
                ("kind", "line"),
                ("by", None),
                ("subplots", None),
                ("sharex", None),
                ("sharey", None),
                ("height", None),
                ("width", None),
                ("grid", None),
                ("toolbar_location", None),
                ("fig", None),
                ("title", None),
                ("xlabel", None),
                ("ylabel", None),
                ("x_axis_location", None),
                ("y_axis_location", None),
                ("title_font_size", None),
                ("xaxis_label_font_size", None),
                ("yaxis_label_font_size", None),
                ("xaxis_tick_font_size", None),
                ("yaxis_tick_font_size", None),
                ("annotation_font_size", None),
                ("line_type", None),
                ("line_width", None),
                ("min_border", None),
                ("show_plot", None),
                ("legend", None),
                ("feature_config", None),
                ("_config", None),
                ("backend", backend_name),
            ]
        else:
            raise ValueError(
                f"Unsupported data type: {type(data).__name__}, expected DataFrame."
            )

        pos_args = {name: value for (name, _), value in zip(arg_def, args)}

        kwargs = dict(arg_def, **pos_args, **kwargs)

        x = kwargs.pop("x", None)
        y = kwargs.pop("y", None)
        kind = kwargs.pop("kind", "line")
        return x, y, kind, kwargs


_backends: dict[str, types.ModuleType] = {}


def _load_backend(backend: str) -> types.ModuleType:
    """
    Load a plotting backend.

    Parameters
    ----------
    backend : str
        The identifier for the backend. Either "bokeh", "matplotlib", "plotly",
        or a module name.

    Returns
    -------
    types.ModuleType
        The imported backend.
    """
    if backend == "bokeh":
        try:
            module = importlib.import_module("pyopenms_viz.plotting._bokeh")
        except ImportError:
            raise ImportError(
                "Bokeh is required for plotting when the 'bokeh' backend is selected."
            ) from None
        return module

    elif backend == "matplotlib":
        try:
            module = importlib.import_module("pyopenms_viz.plotting._matplotlib")
        except ImportError:
            raise ImportError(
                "Matplotlib is required for plotting when the 'matplotlib' backend is selected."
            ) from None
        return module

    elif backend == "plotly":
        try:
            module = importlib.import_module("pyopenms_viz.plotting._plotly")
        except ImportError:
            raise ImportError(
                "Plotly is required for plotting when the 'plotly' backend is selected."
            ) from None
        return module

    raise ValueError(
        f"Could not find plotting backend '{backend}'. Needs to be one of 'bokeh', 'matplotlib', or 'plotly'."
    )


def _get_plot_backend(backend: str | None = None):

    backend_str: str = backend or "matplotlib"

    if backend_str in _backends:
        return _backends[backend_str]

    module = _load_backend(backend_str)
    _backends[backend_str] = module
    return module<|MERGE_RESOLUTION|>--- conflicted
+++ resolved
@@ -21,10 +21,7 @@
     freedman_diaconis_rule,
     mz_tolerance_binning,
 )
-<<<<<<< HEAD
-=======
 from .constants import IS_SPHINX_BUILD
->>>>>>> 951762df
 
 
 _common_kinds = ("line", "vline", "scatter", "sequence")
@@ -1074,12 +1071,6 @@
             z = None
 
         self.plot(x, y, z, **kwargs)
-<<<<<<< HEAD
-
-        if self.show_plot:
-            self.show()
-=======
->>>>>>> 951762df
 
     def plot(self, x, y, z, **kwargs):
 
