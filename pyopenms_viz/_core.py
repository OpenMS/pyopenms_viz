--- conflicted
+++ resolved
@@ -689,36 +689,15 @@
             elif self.bin_method == "freedman-diaconis":
                 return freedman_diaconis_rule(self.data, self.x)
             elif self.bin_method == "mz-tol-bin":
-<<<<<<< HEAD
                 self.num_x_bins = mz_tolerance_binning(self.data, self.x, self.mz_tol)
-            else:  # self.bin_method == 'none'
-                return self.num_x_bins
-=======
-                self.num_x_bins = mz_tolerance_binning(data, x, mz_tol)
             elif self.bin_method == "none":
-                self.num_x_bins = num_x_bins
+                self.num_x_bins = self.num_x_bins
             else:  # throw error if bin_method is not recognized
                 raise ValueError(f"bin_method {self.bin_method} not recognized")
         else:
-            self.num_x_bins = num_x_bins
-        self.aggregation_method = aggregation_method
-        self.peak_color = peak_color
-        self.annotate_top_n_peaks = annotate_top_n_peaks
-        self.annotate_mz = annotate_mz
-        self.ion_annotation = ion_annotation
-        self.sequence_annotation = sequence_annotation
-        self.custom_annotation = custom_annotation
-        self.annotation_color = annotation_color
->>>>>>> fa592bdd
-
-        return self.num_x_bins
-
-    def __init__(
-        self,
-        data,
-        **kwargs,
-    ) -> None:
-        super().__init__(data, **kwargs)
+            self.num_x_bins = self.num_x_bins
+
+        self._check_and_aggregate_duplicates()
 
         self.plot()
 
