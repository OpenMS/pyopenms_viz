from __future__ import annotations

from abc import ABC, abstractmethod
from typing import Any, Tuple, Literal, Union, List, Dict
import importlib
import types
import re

from pandas import cut, merge, Interval
from pandas.core.frame import DataFrame
from pandas.core.dtypes.generic import ABCDataFrame
from pandas.core.dtypes.common import is_integer
from pandas.util._decorators import Appender

from numpy import ceil, log1p, log2, nan, mean

from ._config import LegendConfig, FeatureConfig, _BasePlotConfig
from ._misc import (
    ColorGenerator,
    sturges_rule,
    freedman_diaconis_rule,
    mz_tolerance_binning,
)

from .constants import IS_SPHINX_BUILD
import warnings

_common_kinds = ("line", "vline", "scatter")
_msdata_kinds = ("chromatogram", "mobilogram", "spectrum", "peakmap")
_all_kinds = _common_kinds + _msdata_kinds
_entrypoint_backends = ("ms_matplotlib", "ms_bokeh", "ms_plotly")

_baseplot_doc = f"""
    Plot method for creating plots from a Pandas DataFrame.

    Parameters
    ----------
    data : pandas.DataFrame or numpy.ndarray
        The data to be plotted.
    x : str or None, optional
        The column name for the x-axis data.
    y : str or None, optional
        The column name for the y-axis data.
    z : str or None, optional
        The column name for the z-axis data (for 3D plots).
    kind : str, optional
        The kind of plot to create. One of: {_all_kinds}
    by : str or None, optional
        Column in the DataFrame to group by.
    relative_intensity : bool, default False
        Whether to use relative intensity for the y-axis.
    subplots : bool or None, optional
        Whether to create separate subplots for each column.
    sharex, sharey : bool or None, optional
        Whether to share x or y axes among subplots.
    height, width : int or None, optional
        The height and width of the figure in pixels.
    grid : bool or None, optional
        Whether to show the grid on the plot.
    toolbar_location : str or None, optional
        The location of the toolbar (e.g., 'above', 'below', 'left', 'right').
    fig : figure or None, optional
        An existing figure object to plot on.
    title : str or None, optional
        The title of the plot.
    xlabel, ylabel : str or None, optional
        Labels for the x and y axes.
    x_axis_location, y_axis_location : str or None, optional
        The location of the x and y axes (e.g., 'bottom', 'top', 'left', 'right').
    line_type : str or None, optional
        The type of line to use (e.g., 'solid', 'dashed', 'dotted').
    line_width : float or None, optional
        The width of the lines in the plot.
    min_border : int or None, optional
        The minimum border size around the plot.
    show_plot : bool or None, optional
        Whether to display the plot immediately after creation.
    legend : LegendConfig or dict or None, optional
        Configuration for the plot legend.
    feature_config : FeatureConfig or dict or None, optional
        Configuration for additional plot features.
    backend : str, default None
        Backend to use instead of the backend specified in the option
        ``plotting.backend``. For pyopenms_viz, options are one of {_entrypoint_backends} Alternatively, to
        specify the ``plotting.backend`` for the whole session, set
        ``pd.options.plotting.backend``.
    **kwargs
        Additional keyword arguments to be passed to the plotting function.

    Returns
    -------
    None

    Examples
    --------
    >>> import pandas as pd
    >>> 
    >>> data = pd.DataFrame(dict'x': [1, 2, 3], 'y': [4, 5, 6]))
    >>> data.plot(x='x', y='y', kind='spectrum', backend='pomsvim')
    """

APPEND_PLOT_DOC = Appender(_baseplot_doc)


class BasePlot(ABC):
    """
    This class shows functions which must be implemented by all backends
    """

    def __init__(
        self,
        data,
        x: str | None = None,
        y: str | None = None,
        z: str | None = None,
        kind=None,
        by: str | None = None,
        plot_3d: bool = False,
        relative_intensity: bool = False,
        subplots: bool | None = None,
        sharex: bool | None = None,
        sharey: bool | None = None,
        height: int | None = None,
        width: int | None = None,
        grid: bool | None = None,
        toolbar_location: str | None = None,
        fig: "figure" | None = None,
        title: str | None = None,
        xlabel: str | None = None,
        ylabel: str | None = None,
        zlabel: str | None = None,
        x_axis_location: str | None = None,
        y_axis_location: str | None = None,
        title_font_size: int | None = None,
        xaxis_label_font_size: int | None = None,
        yaxis_label_font_size: int | None = None,
        xaxis_tick_font_size: int | None = None,
        yaxis_tick_font_size: int | None = None,
        annotation_font_size: int | None = None,
        line_type: str | None = None,
        line_width: float | None = None,
        min_border: int | None = None,
        show_plot: bool | None = None,
        aggregate_duplicates: bool | None = None,
        legend: LegendConfig | Dict | None = None,
        feature_config: FeatureConfig | Dict | None = None,
        _config: _BasePlotConfig | None = None,
        **kwargs,
    ) -> None:

        # Data attributes
        self.data = data.copy()
        self.kind = kind
        self.by = by
        self.plot_3d = plot_3d
        self.relative_intensity = relative_intensity

        # Plotting attributes
        self.subplots = subplots
        self.sharex = sharex
        self.sharey = sharey
        self.height = height
        self.width = width
        self.grid = grid
        self.toolbar_location = toolbar_location
        self.fig = fig
        self.title = title
        self.xlabel = xlabel
        self.ylabel = ylabel
        self.zlabel = zlabel
        self.x_axis_location = x_axis_location
        self.y_axis_location = y_axis_location
        self.title_font_size = title_font_size
        self.xaxis_label_font_size = xaxis_label_font_size
        self.yaxis_label_font_size = yaxis_label_font_size
        self.xaxis_tick_font_size = xaxis_tick_font_size
        self.yaxis_tick_font_size = yaxis_tick_font_size
        self.annotation_font_size = annotation_font_size
        self.line_type = line_type
        self.line_width = line_width
        self.min_border = min_border
        self.show_plot = show_plot

        self.legend = legend
        self.feature_config = feature_config

        self._config = _config
        self.aggregate_duplicates = aggregate_duplicates

        if _config is not None:
            self._update_from_config(_config)

        if self.legend is not None and isinstance(self.legend, dict):
            self.legend = LegendConfig.from_dict(self.legend)

        if self.feature_config is not None and isinstance(self.feature_config, dict):
            self.feature_config = FeatureConfig.from_dict(self.feature_config)

        ### get x and y data
        if self._kind in {
            "line",
            "vline",
            "scatter",
            "chromatogram",
            "mobilogram",
            "spectrum",
            "peakmap",
            "complex",
        }:
            self.x = self._verify_column(x, "x")
            self.y = self._verify_column(y, "y")

        if self._kind in {"peakmap"}:
            self.z = self._verify_column(z, "z")

        if self.by is not None:
            # Ensure by column data is string
            self.by = self._verify_column(by, "by")
            self.data[self.by] = self.data[self.by].astype(str)

        if self.data[known_columns_without_int].duplicated().any():
        """
        Check if duplicate data is present and aggregate if specified.
        Modifies self.data
        """
        # get all columns except for intensity column (typically this is 'y' however is 'z' for peakmaps)
        if self.kind in {"peakmap"}:
            known_columns_without_int = [
                col for col in self.known_columns if col != self.z
            ]
        else:
            known_columns_without_int = [
                col for col in self.known_columns if col != self.y
            ]

        if (
            self.data[known_columns_without_int].drop_duplicates().shape[0]
            < self.data.shape[0]
        ):
            if self.aggregate_duplicates:
                self.data = (
                    self.data[self.known_columns]
                    .groupby(known_columns_without_int)
                    .sum()
                    .reset_index()
                )
            else:
                warnings.warn(
                    "Duplicate data detected, data will not be aggregated which may lead to unexpected plots. To enable aggregation set `aggregate_duplicates=True`."
                )

    def _verify_column(self, colname: str | int, name: str) -> str:
        """fetch data from column name

        Args:
            colname (str | int): column name of data to fetch or the index of the column to fetch
            name (str): name of the column e.g. x, y, z for error message

        Returns:
            pd.Series: pandas series or None

        Raises:
            ValueError: if colname is None
            KeyError: if colname is not in data
            ValueError: if colname is not numeric
        """

        def holds_integer(column) -> bool:
            return column.inferred_type in {"integer", "mixed-integer"}

        if colname is None:
            raise ValueError(f"For `{self.kind}` plot, `{name}` must be set")

        # if integer is supplied get the corresponding column associated with that index
        if is_integer(colname) and not holds_integer(self.data.columns):
            if colname >= len(self.data.columns):
                print(self.data.columns)
                raise ValueError(
                    f"Column index `{colname}` out of range, `{name}` could not be set"
                )
            else:
                colname = self.data.columns[colname]
        else:  # assume column name is supplied
            if colname not in self.data.columns:
                raise KeyError(
                    f"Column `{colname}` not in data, `{name}` could not be set"
                )

        # checks passed return column name
        return colname

    @property
    @abstractmethod
    def _kind(self) -> str:
        """
        The kind of plot to assemble. Must be overridden by subclasses.
        """
        raise NotImplementedError

    @property
    def known_columns(self) -> List[str]:
        """
        List of known columns in the data, if there are duplicates outside of these columns they will be grouped in aggregation if specified
        """
        known_columns = [self.x, self.y]
        known_columns.extend([self.by] if self.by is not None else [])
        return known_columns

    @property
    def _interactive(self) -> bool:
        """
        Whether the plot is interactive. Must be overridden by subclasses
        """
        return NotImplementedError

    def _update_from_config(self, config) -> None:
        """
        Updates the plot configuration based on the provided `config` object.

        Args:
            config (Config): The configuration object containing the plot settings.

        Returns:
            None
        """
        for attr, value in config.__dict__.items():
            if (
                value is not None
                and hasattr(self, attr)
                and self.__dict__[attr] is None
            ):
                setattr(self, attr, value)

    def _separate_class_kwargs(self, **kwargs):
        """
        Separates the keyword arguments into class-specific arguments and other arguments.

        Parameters:
            **kwargs: Keyword arguments passed to the method.

        Returns:
            class_kwargs: A dictionary containing the class-specific keyword arguments.
            other_kwargs: A dictionary containing the remaining keyword arguments.

        """
        class_kwargs = {k: v for k, v in kwargs.items() if k in dir(self)}
        other_kwargs = {k: v for k, v in kwargs.items() if k not in dir(self)}
        return class_kwargs, other_kwargs

    @abstractmethod
    def _load_extension(self) -> None:
        raise NotImplementedError

    @abstractmethod
    def _create_figure(self) -> None:
        raise NotImplementedError

    def _make_plot(self, fig, **kwargs) -> None:
        # Check for tooltips in kwargs and pop
        tooltips = kwargs.pop("tooltips", None)
        custom_hover_data = kwargs.pop("custom_hover_data", None)

        newlines, legend = self.plot(
            fig, self.data, self.x, self.y, self.by, self.plot_3d, **kwargs
        )

        if legend is not None:
            self._add_legend(newlines, legend)
        self._update_plot_aes(newlines, **kwargs)

        if tooltips is not None and self._interactive:
            self._add_tooltips(newlines, tooltips, custom_hover_data)

    @abstractmethod
    def plot(
        cls, fig, data, x, y, by: str | None = None, plot_3d: bool = False, **kwargs
    ):
        """
        Create the plot
        """
        pass

    @abstractmethod
    def _update_plot_aes(self, fig, **kwargs):
        pass

    @abstractmethod
    def _add_legend(self, fig, legend):
        pass

    @abstractmethod
    def _modify_x_range(
        self, x_range: Tuple[float, float], padding: Tuple[float, float] | None = None
    ):
        """
        Modify the x-axis range.

        Args:
            x_range (Tuple[float, float]): The desired x-axis range.
            padding (Tuple[float, float] | None, optional): The padding to be applied to the x-axis range, in decimal percent. Defaults to None.
        """
        pass

    @abstractmethod
    def _modify_y_range(
        self, y_range: Tuple[float, float], padding: Tuple[float, float] | None = None
    ):
        """
        Modify the y-axis range.

        Args:
            y_range (Tuple[float, float]): The desired y-axis range.
            padding (Tuple[float, float] | None, optional): The padding to be applied to the x-axis range, in decimal percent. Defaults to None.
        """
        pass

    def generate(self, **kwargs):
        """
        Generate the plot
        """
        self._make_plot(self.fig, **kwargs)
        return self.fig

    def show(self):
        if IS_SPHINX_BUILD:
            return self.show_sphinx()
        else:
            return self.show_default()

    @abstractmethod
    def show_default(self):
        pass

    # show method for running in sphinx build
    def show_sphinx(self):
        return self.show_default()

    # methods only for interactive plotting
    @abstractmethod
    def _add_tooltips(self, fig, tooltips):
        pass

    @abstractmethod
    def _add_bounding_box_drawer(self, fig, **kwargs):
        pass

    def _add_bounding_vertical_drawer(self, fig, **kwargs):
        pass


class LinePlot(BasePlot, ABC):
    @property
    def _kind(self):
        return "line"


class VLinePlot(BasePlot, ABC):
    @property
    def _kind(self):
        return "vline"

    def _add_annotations(
        self,
        fig,
        ann_texts: list[str],
        ann_xs: list[float],
        ann_ys: list[float],
        ann_colors: list[str],
    ):
        """
        Add annotations to a VLinePlot figure.

        Parameters:
        fig: The figure to add annotations to.
        ann_texts (list[str]): List of texts for the annotations.
        ann_xs (list[float]): List of x-coordinates for the annotations.
        ann_ys (list[float]): List of y-coordinates for the annotations.
        ann_colors: (list[str]): List of colors for annotation text.
        """
        pass


class ScatterPlot(BasePlot, ABC):
    @property
    def _kind(self):
        return "scatter"


class BaseMSPlot(BasePlot, ABC):
    """
    Abstract class for complex plots, such as chromatograms and mobilograms which are made up of simple plots such as ScatterPlots, VLines and LinePlots.

    Args:
        BasePlot (_type_): _description_
        ABC (_type_): _description_
    """

    @abstractmethod
    def get_line_renderer(self, data, x, y, **kwargs):
        pass

    @abstractmethod
    def get_vline_renderer(self, data, x, y, **kwargs):
        pass

    @abstractmethod
    def get_scatter_renderer(self, data, x, y, **kwargs):
        pass

    @abstractmethod
    def plot_x_axis_line(self, fig):
        """
        plot line across x axis
        """
        pass

    @abstractmethod
    def _create_tooltips(self, entries: dict, index: bool = True):
        """
        Create tooltipis based on entries dictionary with keys: label for tooltip and values: column names.

        entries = {
            "m/z": "mz"
            "Retention Time: "RT"
        }

        Will result in tooltips where label and value are separated by colon:

        m/z: 100.5
        Retention Time: 50.1

        Parameters:
            entries (dict): Which data to put in tool tip and how display it with labels as keys and column names as values.
            index (bool, optional): Wether to show dataframe index in tooltip. Defaults to True.

        Returns:
            Tooltip text.
            Tooltip data.
        """
        pass


class ChromatogramPlot(BaseMSPlot, ABC):
    @property
    def _kind(self):
        return "chromatogram"

    def __init__(
        self,
        data,
        x,
        y,
        annotation_data: DataFrame | None = None,
        relative_intensity=False,
        **kwargs,
    ) -> None:

        # Set default config attributes if not passed as keyword arguments
        kwargs["_config"] = _BasePlotConfig(kind=self._kind)

        super().__init__(data, x, y, **kwargs)

        if annotation_data is not None:
            self.annotation_data = annotation_data.copy()
        else:
            self.annotation_data = None
        self.label_suffix = self.x  # set label suffix for bounding box

        # Convert to relative intensity if required
        if relative_intensity:
            self.data[y] = self.data[y] / self.data[y].max() * 100

<<<<<<< HEAD
        self._check_and_aggregate_duplicates()
=======
        # sort data by x so in order
        self.data.sort_values(by=x, inplace=True)
>>>>>>> 9dda3cac

        self.plot(self.data, self.x, self.y, **kwargs)

    def plot(self, data, x, y, **kwargs):
        """
        Create the plot
        """
        if "line_color" not in kwargs:
            color_gen = ColorGenerator()
        else:
            color_gen = kwargs["line_color"]

        tooltip_entries = {"retention time": x, "intensity": y}
        if "Annotation" in self.data.columns:
            tooltip_entries["annotation"] = "Annotation"
        if "product_mz" in self.data.columns:
            tooltip_entries["product m/z"] = "product_mz"
        TOOLTIPS, custom_hover_data = self._create_tooltips(tooltip_entries)
        kwargs.pop(
            "fig", None
        )  # remove figure from **kwargs if exists, use the ChromatogramPlot figure object instead of creating a new figure
        linePlot = self.get_line_renderer(data, x, y, fig=self.fig, **kwargs)
        self.fig = linePlot.generate(
            line_color=color_gen, tooltips=TOOLTIPS, custom_hover_data=custom_hover_data
        )

        self._modify_y_range((0, self.data[y].max()), (0, 0.1))

        self.manual_boundary_renderer = (
            self._add_bounding_vertical_drawer(self.fig) if self._interactive else None
        )

        if self.annotation_data is not None:
            self._add_peak_boundaries(self.annotation_data)

    @abstractmethod
    def _add_peak_boundaries(self, annotation_data):
        """
        Prepare data for adding peak boundaries to the plot.

        Args:
            annotation_data (DataFrame): The feature data containing the peak boundaries.

        Returns:
            None
        """
        pass


class MobilogramPlot(ChromatogramPlot, ABC):

    @property
    def _kind(self):
        return "mobilogram"

    def __init__(
        self, data, x, y, annotation_data: DataFrame | None = None, **kwargs
    ) -> None:
        super().__init__(data, x, y, annotation_data=annotation_data, **kwargs)

    def plot(self, data, x, y, **kwargs):
        super().plot(data, x, y, **kwargs)
        self._modify_y_range((0, self.data[y].max()), (0, 0.1))


class SpectrumPlot(BaseMSPlot, ABC):
    @property
    def _kind(self):
        return "spectrum"

    @property
    def known_columns(self) -> List[str]:
        """
        List of known columns in the data, if there are duplicates outside of these columns they will be grouped in aggregation if specified
        """
        known_columns = super().known_columns
        known_columns.extend([self.peak_color] if self.peak_color is not None else [])
        known_columns.extend(
            [self.ion_annotation] if self.ion_annotation is not None else []
        )
        known_columns.extend(
            [self.sequence_annotation] if self.sequence_annotation is not None else []
        )
        known_columns.extend(
            [self.custom_annotation] if self.custom_annotation is not None else []
        )
        known_columns.extend(
            [self.annotation_color] if self.annotation_color is not None else []
        )
        return known_columns

    def __init__(
        self,
        data: DataFrame,
        x: str,
        y: str,
        reference_spectrum: DataFrame | None = None,
        mirror_spectrum: bool = False,
        relative_intensity: bool = False,
        bin_peaks: Union[Literal["auto"], bool] = "auto",
        bin_method: Literal[
            "none", "sturges", "freedman-diaconis", "mz-tol-bin"
        ] = "mz-tol-bin",
        num_x_bins: int = 50,
        mz_tol: Literal[float, "freedman-diaconis", "1pct-diff"] = "1pct-diff",
        aggregation_method: Literal["mean", "sum", "max"] = "max",
        peak_color: str | None = None,
        annotate_top_n_peaks: int | None | Literal["all"] = 5,
        annotate_mz: bool = True,
        ion_annotation: str | None = None,
        sequence_annotation: str | None = None,
        custom_annotation: str | None = None,
        annotation_color: str | None = None,
        **kwargs,
    ) -> None:

        # Set default config attributes if not passed as keyword arguments
        kwargs["_config"] = _BasePlotConfig(kind=self._kind)

        super().__init__(data, x, y, **kwargs)

        self.reference_spectrum = reference_spectrum
        self.mirror_spectrum = mirror_spectrum
        self.relative_intensity = relative_intensity
        self.bin_peaks = bin_peaks
        self.bin_method = bin_method
        if self.bin_peaks == "auto":
            if self.bin_method == "sturges":
                self.num_x_bins = sturges_rule(data, x)
            elif self.bin_method == "freedman-diaconis":
                self.num_x_bins = freedman_diaconis_rule(data, x)
            elif self.bin_method == "mz-tol-bin":
                self.num_x_bins = mz_tolerance_binning(data, x, mz_tol)
            elif self.bin_method == "none":
                self.num_x_bins = num_x_bins
        else:
            self.num_x_bins = num_x_bins
        self.aggregation_method = aggregation_method
        self.peak_color = peak_color
        self.annotate_top_n_peaks = annotate_top_n_peaks
        self.annotate_mz = annotate_mz
        self.ion_annotation = ion_annotation
        self.sequence_annotation = sequence_annotation
        self.custom_annotation = custom_annotation
        self.annotation_color = annotation_color

        self._check_and_aggregate_duplicates()

        self.plot(x, y, **kwargs)

    def plot(self, x, y, **kwargs):
        """Standard spectrum plot with m/z on x-axis, intensity on y-axis and optional mirror spectrum."""

        # Prepare data
        spectrum, reference_spectrum = self._prepare_data(
            self.data, x, y, self.reference_spectrum
        )
        kwargs.pop("fig", None)  # remove figure from **kwargs if exists

        entries = {"m/z": x, "intensity": y}
        for optional in (
            "native_id",
            self.ion_annotation,
            self.sequence_annotation,
        ):
            if optional in self.data.columns:
                entries[optional.replace("_", " ")] = optional

        tooltips, custom_hover_data = self._create_tooltips(
            entries=entries, index=False
        )

        spectrumPlot = self.get_vline_renderer(spectrum, x, y, fig=self.fig, **kwargs)

        color_gen = self._get_colors(spectrum, "peak")

        self.fig = spectrumPlot.generate(
            line_color=color_gen, tooltips=tooltips, custom_hover_data=custom_hover_data
        )

        # Annotations for spectrum
        ann_texts, ann_xs, ann_ys, ann_colors = self._get_annotations(spectrum, x, y)
        spectrumPlot._add_annotations(self.fig, ann_texts, ann_xs, ann_ys, ann_colors)

        # Mirror spectrum
        if self.mirror_spectrum and reference_spectrum is not None:
            # Set intensity to negative values
            reference_spectrum[y] = reference_spectrum[y] * -1

            mirror_spectrum = self.get_vline_renderer(
                reference_spectrum, x, y, fig=self.fig, **kwargs
            )

            color_gen = self._get_colors(reference_spectrum, "peak")

            mirror_spectrum.generate(line_color=color_gen)
            self.plot_x_axis_line(self.fig)

            # Annotations for reference spectrum
            ann_texts, ann_xs, ann_ys, ann_colors = self._get_annotations(
                reference_spectrum, x, y
            )
            spectrumPlot._add_annotations(
                self.fig, ann_texts, ann_xs, ann_ys, ann_colors
            )

        # Adjust x axis padding (Plotly cuts outermost peaks)
        min_values = [spectrum[x].min()]
        max_values = [spectrum[x].max()]
        if reference_spectrum is not None:
            min_values.append(reference_spectrum[x].min())
            max_values.append(reference_spectrum[x].max())
        self._modify_x_range((min(min_values), max(max_values)), padding=(0.20, 0.20))

        # Adjust y axis padding (annotations should stay inside plot)
        max_value = spectrum[y].max()
        min_value = 0
        min_padding = 0
        max_padding = 0.15
        if reference_spectrum is not None and self.mirror_spectrum:
            min_value = reference_spectrum[y].min()
            min_padding = -0.2
            max_padding = 0.4

        self._modify_y_range((min_value, max_value), padding=(min_padding, max_padding))

    def _bin_peaks(self, data: DataFrame, x: str, y: str) -> DataFrame:
        """
        Bin peaks based on x-axis values.

        Args:
            data (DataFrame): The data to bin.
            x (str): The column name for the x-axis data.
            y (str): The column name for the y-axis data.

        Returns:
            DataFrame: The binned data.
        """
        if isinstance(self.num_x_bins, int):
            data[x] = cut(data[x], bins=self.num_x_bins)
        elif isinstance(self.num_x_bins, list) and all(
            isinstance(item, tuple) for item in self.num_x_bins
        ):
            # Function to assign each value to a bin
            def assign_bin(value):
                for low, high in self.num_x_bins:
                    if low <= value <= high:
                        return f"{low:.4f}-{high:.4f}"
                return nan  # For values that don't fall into any bin

            # Apply the binning
            data[x] = data[x].apply(assign_bin)
        data[x] = cut(data[x], bins=self.num_x_bins)

        # Group by x bins and calculate the mean intensity within each bin
        known_columns_without_y = [col for col in self.known_columns if col != y]
        data = (
            data.groupby(known_columns_without_y, observed=True)
            .agg({y: "mean"})
            .reset_index()
        )

        def convert_to_numeric(value):
            if isinstance(value, Interval):
                return value.mid
            elif isinstance(value, str):
                return mean([float(i) for i in value.split("-")])
            else:
                return value

        data[x] = data[x].apply(convert_to_numeric).astype(float)
        data = data.fillna(0)
        return data

    def _prepare_data(
        self,
        spectrum: DataFrame,
        x: str,
        y: str,
        reference_spectrum: Union[DataFrame, None],
    ) -> tuple[list, list]:
        """Prepares data for plotting based on configuration (copy, relative intensity)."""

        # copy spectrum data to not modify the original
        spectrum = spectrum.copy()
        reference_spectrum = (
            self.reference_spectrum.copy() if reference_spectrum is not None else None
        )

        # Convert to relative intensity if required
        if self.relative_intensity or self.mirror_spectrum:
            spectrum[y] = spectrum[y] / spectrum[y].max() * 100
            if reference_spectrum is not None:
                reference_spectrum[y] = (
                    reference_spectrum[y] / reference_spectrum[y].max() * 100
                )

        # Bin peaks if required
        if self.bin_peaks == True or (self.bin_peaks == "auto"):
            spectrum = self._bin_peaks(spectrum, x, y)
            if reference_spectrum is not None:
                reference_spectrum = self._bin_peaks(reference_spectrum, x, y)

        return spectrum, reference_spectrum

    def _get_colors(
        self, data: DataFrame, kind: Literal["peak", "annotation"] | None = None
    ):
        """Get color generators for peaks or annotations based on config."""
        # Top priority: custom color
        if kind is not None:
            if kind == "peak" and self.peak_color in data.columns:
                return ColorGenerator(data[self.peak_color])
            elif kind == "annotation" and self.annotation_color in data.columns:
                return ColorGenerator(data[self.annotation_color])
        # Colors based on ion annotation for peaks and annotation text
        if self.ion_annotation is not None and self.ion_annotation in data.columns:
            return self._get_ion_color_annotation(data)
        # Color peaks of a group with the same color (from default colors)
        if self.by:
            if self.by in data.columns:
                uniques = data[self.by].unique()
                color_gen = ColorGenerator()
                colors = [next(color_gen) for _ in range(len(uniques))]
                color_map = {uniques[i]: colors[i] for i in range(len(colors))}
                all_colors = data[self.by].apply(lambda x: color_map[x])
                return ColorGenerator(all_colors)
        # Lowest priority: return the first default color
        return ColorGenerator(None, 1)

    def _get_annotations(self, data: DataFrame, x: str, y: str):
        """Create annotations for each peak. Return lists of texts, x and y locations and colors."""
        color_gen = self._get_colors(data, "annotation")

        data["color"] = [next(color_gen) for _ in range(len(data))]

        ann_texts = []
        top_n = self.annotate_top_n_peaks
        if top_n == "all":
            top_n = len(data)
        elif top_n is None:
            top_n = 0
        # sort values for top intensity peaks on top (ascending for reference spectra with negative values)
        data = data.sort_values(
            y, ascending=True if data[y].min() < 0 else False
        ).reset_index()

        for i, row in data.iterrows():
            texts = []
            if i < top_n:
                if self.annotate_mz:
                    texts.append(str(round(row[x], 4)))
                if self.ion_annotation and self.ion_annotation in data.columns:
                    texts.append(str(row[self.ion_annotation]))
                if (
                    self.sequence_annotation
                    and self.sequence_annotation in data.columns
                ):
                    texts.append(str(row[self.sequence_annotation]))
                if self.custom_annotation and self.custom_annotation in data.columns:
                    texts.append(str(row[self.custom_annotation]))
            ann_texts.append("\n".join(texts))
        return ann_texts, data[x].tolist(), data[y].tolist(), data["color"].tolist()

    def _get_ion_color_annotation(self, data: DataFrame) -> str:
        """Retrieve the color associated with a specific ion annotation from a predefined colormap."""
        colormap = {
            "a": ColorGenerator.color_blind_friendly_map[ColorGenerator.Colors.PURPLE],
            "b": ColorGenerator.color_blind_friendly_map[ColorGenerator.Colors.BLUE],
            "c": ColorGenerator.color_blind_friendly_map[
                ColorGenerator.Colors.LIGHTBLUE
            ],
            "x": ColorGenerator.color_blind_friendly_map[ColorGenerator.Colors.YELLOW],
            "y": ColorGenerator.color_blind_friendly_map[ColorGenerator.Colors.RED],
            "z": ColorGenerator.color_blind_friendly_map[ColorGenerator.Colors.ORANGE],
        }

        def get_ion_color(ion):
            if isinstance(ion, str):
                for key in colormap.keys():
                    # Exact matches
                    if ion == key:
                        return colormap[key]
                    # Fragment ions via regex
                    ## Check if ion format is a1+, a1-, etc. or if it's a1^1, a1^2, etc.
                    if re.search(r"^[abcxyz]{1}[0-9]*[+-]$", ion):
                        x = re.search(r"^[abcxyz]{1}[0-9]*[+-]$", ion)
                    elif re.search(r"^[abcxyz]{1}[0-9]*\^[0-9]*$", ion):
                        x = re.search(r"^[abcxyz]{1}[0-9]*\^[0-9]*$", ion)
                    else:
                        x = None
                    if x:
                        return colormap[ion[0]]
            return ColorGenerator.color_blind_friendly_map[
                ColorGenerator.Colors.DARKGRAY
            ]

        colors = data[self.ion_annotation].apply(get_ion_color)
        return ColorGenerator(colors)


class PeakMapPlot(BaseMSPlot, ABC):
    # need to inherit from ChromatogramPlot and SpectrumPlot for get_line_renderer and get_vline_renderer methods respectively
    @property
    def _kind(self):
        return "peakmap"

    @property
    def known_columns(self) -> List[str]:
        """
        List of known columns in the data, if there are duplicates outside of these columns they will be grouped in aggregation if specified
        """
        known_columns = super().known_columns
        known_columns.extend([self.z] if self.z is not None else [])
        return known_columns

    def __init__(
        self,
        data,
        x,
        y,
        z,
        zlabel=None,
        add_marginals=False,
        y_kind="spectrum",
        x_kind="chromatogram",
        annotation_data: DataFrame | None = None,
        bin_peaks: Union[Literal["auto"], bool] = "auto",
        aggregation_method: Literal["mean", "sum", "max"] = "mean",
        num_x_bins: int = 50,
        num_y_bins: int = 50,
        z_log_scale: bool = False,
        fill_by_z: bool = True,
        **kwargs,
        # Sort values by intensity in ascending order to plot highest intensity peaks last
        data = data.sort_values(z)

        # Copy data since it will be modified
        data = data.copy()

        # Set default config attributes if not passed as keyword arguments
        kwargs["_config"] = _BasePlotConfig(kind=self._kind)

        if add_marginals:
            kwargs["_config"].title = None

        self.zlabel = zlabel
        self.add_marginals = add_marginals
        self.y_kind = y_kind
        self.x_kind = x_kind
        self.fill_by_z = fill_by_z

        super().__init__(data, x, y, z=z, **kwargs)

        self._check_and_aggregate_duplicates()

        if annotation_data is not None:
            self.annotation_data = annotation_data.copy()
        else:
            self.annotation_data = None

        # Convert intensity values to relative intensity if required
        relative_intensity = kwargs.pop("relative_intensity", False)
        if relative_intensity:
            data[z] = data[z] / max(data[z]) * 100

        # Bin peaks if required
        if bin_peaks == True or (
            data.shape[0] > num_x_bins * num_y_bins and bin_peaks == "auto"
        ):
            self.data[x] = cut(self.data[x], bins=num_x_bins)
            self.data[y] = cut(self.data[y], bins=num_y_bins)
            by = kwargs.pop("by", None)
            if by is not None:
                # Group by x, y and by columns and calculate the sum intensity within each bin
                data = (
                    data.groupby([x, y, by], observed=True)
                    .agg({z: aggregation_method})
                    .reset_index()
                )
                # Add by back to kwargs
                kwargs["by"] = by
            else:
                # Group by x and y bins and calculate the sum intensity within each bin
                data = (
                    data.groupby([x, y], observed=True)
                    .agg({z: aggregation_method})
                    .reset_index()
                )
            data[x] = data[x].apply(lambda interval: interval.mid).astype(float)
            data[y] = data[y].apply(lambda interval: interval.mid).astype(float)
            data = data.fillna(0)

        # Log intensity scale
        if z_log_scale:
            self.data[z] = log1p(self.data[z])

        # Sort values by intensity in ascending order to plot highest intensity peaks last
        data = data.sort_values(z)

        super().__init__(data, x, y, z=z, **kwargs)

        # If we do not want to fill/color based on z value, set to none prior to plotting
        if not fill_by_z:
            z = None

        self.plot(x, y, z, **kwargs)

    def plot(self, x, y, z, **kwargs):

        class_kwargs, other_kwargs = self._separate_class_kwargs(**kwargs)

        if self.add_marginals:
            self.create_main_plot_marginals(x, y, z, class_kwargs, other_kwargs)
        else:
            self.create_main_plot(x, y, z, class_kwargs, other_kwargs)

        self.manual_bbox_renderer = (
            self._add_bounding_box_drawer(self.fig) if self._interactive else None
        )

        if self.add_marginals:
            # remove 'config' from class_kwargs
            class_kwargs_copy = class_kwargs.copy()
            class_kwargs_copy.pop("_config", None)
            class_kwargs_copy.pop("by", None)

            x_fig = self.create_x_axis_plot(x, z, class_kwargs_copy)

            y_fig = self.create_y_axis_plot(y, z, class_kwargs_copy)

            self.combine_plots(x_fig, y_fig)

    @staticmethod
    def _integrate_data_along_dim(
        data: DataFrame, group_cols: List[str] | str, integrate_col: str
    ) -> DataFrame:
        # First fill NaNs with 0s for numerical columns and '.' for categorical columns
        grouped = (
            data.apply(
                lambda x: x.fillna(0) if x.dtype.kind in "biufc" else x.fillna(".")
            )
            .groupby(group_cols)[integrate_col]
            .sum()
            .reset_index()
        )
        return grouped

    @abstractmethod
    def create_main_plot(self, x, y, z, class_kwargs, other_kwargs):
        pass

    # by default the main plot with marginals is plotted the same way as the main plot unless otherwise specified
    def create_main_plot_marginals(self, x, y, z, class_kwargs, other_kwargs):
        self.create_main_plot(x, y, z, class_kwargs, other_kwargs)

    # @abstractmethod
    # def create_main_plot_3d(self, x, y, z, class_kwargs, other_kwargs):
    #     pass

    @abstractmethod
    def create_x_axis_plot(self, x, z, class_kwargs) -> "figure":
        # get cols to integrate over and exclude y and z
        group_cols = [x]
        if self.by is not None:
            group_cols.append(self.by)

        x_data = self._integrate_data_along_dim(self.data, group_cols, z)

        x_config = self._config.copy()
        x_config.ylabel = self.zlabel
        x_config.y_axis_location = "right"
        x_config.legend.show = True
        x_config.legend.loc = "right"

        color_gen = ColorGenerator()

        # remove legend from class_kwargs to update legend args for x axis plot
        class_kwargs.pop("legend", None)
        class_kwargs.pop("ylabel", None)

        if self.x_kind in ["chromatogram", "mobilogram"]:
            x_plot_obj = self.get_line_renderer(
                x_data, x, z, by=self.by, _config=x_config, **class_kwargs
            )
        elif self.x_kind == "spectrum":
            x_plot_obj = self.get_vline_renderer(
                x_data, x, z, by=self.by, _config=x_config, **class_kwargs
            )
        else:
            raise ValueError(
                f"x_kind {self.x_kind} not recognized, must be 'chromatogram', 'mobilogram' or 'spectrum'"
            )

        x_fig = x_plot_obj.generate(line_color=color_gen)
        self.plot_x_axis_line(x_fig)

        return x_fig

    @abstractmethod
    def create_y_axis_plot(self, y, z, class_kwargs) -> "figure":
        group_cols = [y]
        if self.by is not None:
            group_cols.append(self.by)

        y_data = self._integrate_data_along_dim(self.data, group_cols, z)

        y_config = self._config.copy()
        y_config.xlabel = self.zlabel
        y_config.ylabel = self.ylabel
        y_config.y_axis_location = "left"
        y_config.legend.show = True
        y_config.legend.loc = "below"

        # remove legend from class_kwargs to update legend args for y axis plot
        class_kwargs.pop("legend", None)
        class_kwargs.pop("xlabel", None)

        color_gen = ColorGenerator()

        if self.y_kind in ["chromatogram", "mobilogram"]:
            y_plot_obj = self.get_line_renderer(
                y_data, z, y, by=self.by, _config=y_config, **class_kwargs
            )
            y_fig = y_plot_obj.generate(line_color=color_gen)
        elif self.y_kind == "spectrum":
            direction = "horizontal"
            y_plot_obj = self.get_vline_renderer(
                y_data, z, y, by=self.by, _config=y_config, **class_kwargs
            )
            y_fig = y_plot_obj.generate(line_color=color_gen, direction=direction)
        else:
            raise ValueError(
                f"y_kind {self.y_kind} not recognized, must be 'chromatogram', 'mobilogram' or 'spectrum'"
            )

        self.plot_x_axis_line(y_fig)

        return y_fig

    @abstractmethod
    def combine_plots(self, x_fig, y_fig):
        pass

    @abstractmethod
    def _add_box_boundaries(self, annotation_data):
        """
        Prepare data for adding box boundaries to the plot.

        Args:
            annotation_data (DataFrame): The feature data containing the box boundaries.

        Returns:
            None
        """
        pass


class PlotAccessor:
    """
    Make plots of MassSpec data using dataframes

    """

    _common_kinds = ("line", "vline", "scatter")
    _msdata_kinds = ("chromatogram", "mobilogram", "spectrum", "peakmap")
    _all_kinds = _common_kinds + _msdata_kinds

    def __init__(self, data: DataFrame) -> None:
        self._parent = data

    def __call__(self, *args: Any, **kwargs: Any) -> Any:
        backend_name = kwargs.get("backend", None)
        if backend_name is None:
            backend_name = "matplotlib"

        plot_backend = _get_plot_backend(backend_name)

        x, y, kind, kwargs = self._get_call_args(
            plot_backend.__name__, self._parent, args, kwargs
        )

        if kind not in self._all_kinds:
            raise ValueError(
                f"{kind} is not a valid plot kind "
                f"Valid plot kinds: {self._all_kinds}"
            )

        # Call the plot method of the selected backend
        if "backend" in kwargs:
            kwargs.pop("backend")

        return plot_backend.plot(self._parent, x=x, y=y, kind=kind, **kwargs)

    @staticmethod
    def _get_call_args(backend_name: str, data: DataFrame, args, kwargs):
        """
        Get the arguments to pass to the plotting backend.

        Parameters
        ----------
        backend_name : str
            The name of the backend.
        data : DataFrame
            The data to plot.
        args : tuple
            The positional arguments passed to the plotting function.
        kwargs : dict
            The keyword arguments passed to the plotting function.

        Returns
        -------
        dict
            The arguments to pass to the plotting backend.
        """
        if isinstance(data, ABCDataFrame):
            arg_def = [
                ("x", None),
                ("y", None),
                ("kind", "line"),
                ("by", None),
                ("subplots", None),
                ("sharex", None),
                ("sharey", None),
                ("height", None),
                ("width", None),
                ("grid", None),
                ("toolbar_location", None),
                ("fig", None),
                ("title", None),
                ("xlabel", None),
                ("ylabel", None),
                ("x_axis_location", None),
                ("y_axis_location", None),
                ("title_font_size", None),
                ("xaxis_label_font_size", None),
                ("yaxis_label_font_size", None),
                ("xaxis_tick_font_size", None),
                ("yaxis_tick_font_size", None),
                ("annotation_font_size", None),
                ("line_type", None),
                ("line_width", None),
                ("min_border", None),
                ("show_plot", None),
                ("legend", None),
                ("feature_config", None),
                ("_config", None),
                ("backend", backend_name),
            ]
        else:
            raise ValueError(
                f"Unsupported data type: {type(data).__name__}, expected DataFrame."
            )

        pos_args = {name: value for (name, _), value in zip(arg_def, args)}

        kwargs = dict(arg_def, **pos_args, **kwargs)

        x = kwargs.pop("x", None)
        y = kwargs.pop("y", None)
        kind = kwargs.pop("kind", "line")
        return x, y, kind, kwargs


_backends: dict[str, types.ModuleType] = {}


def _load_backend(backend: str) -> types.ModuleType:
    """
    Load a plotting backend.

    Parameters
    ----------
    backend : str
        The identifier for the backend. Either "bokeh", "matplotlib", "plotly",
        or a module name.

    Returns
    -------
    types.ModuleType
        The imported backend.
    """
    if backend == "bokeh":
        try:
            module = importlib.import_module("pyopenms_viz.plotting._bokeh")
        except ImportError:
            raise ImportError(
                "Bokeh is required for plotting when the 'bokeh' backend is selected."
            ) from None
        return module

    elif backend == "matplotlib":
        try:
            module = importlib.import_module("pyopenms_viz.plotting._matplotlib")
        except ImportError:
            raise ImportError(
                "Matplotlib is required for plotting when the 'matplotlib' backend is selected."
            ) from None
        return module

    elif backend == "plotly":
        try:
            module = importlib.import_module("pyopenms_viz.plotting._plotly")
        except ImportError:
            raise ImportError(
                "Plotly is required for plotting when the 'plotly' backend is selected."
            ) from None
        return module

    raise ValueError(
        f"Could not find plotting backend '{backend}'. Needs to be one of 'bokeh', 'matplotlib', or 'plotly'."
    )


def _get_plot_backend(backend: str | None = None):

    backend_str: str = backend or "matplotlib"

    if backend_str in _backends:
        return _backends[backend_str]

    module = _load_backend(backend_str)
    _backends[backend_str] = module
    return module<|MERGE_RESOLUTION|>--- conflicted
+++ resolved
@@ -570,12 +570,10 @@
         if relative_intensity:
             self.data[y] = self.data[y] / self.data[y].max() * 100
 
-<<<<<<< HEAD
         self._check_and_aggregate_duplicates()
-=======
+
         # sort data by x so in order
         self.data.sort_values(by=x, inplace=True)
->>>>>>> 9dda3cac
 
         self.plot(self.data, self.x, self.y, **kwargs)
 
