from enum import Enum, auto
import re
import matplotlib.pyplot as plt
import numpy as np
from itertools import cycle
from typing import Literal
import warnings


class ColorGenerator:
    """
    A class that generates colors for plotting.

    Attributes:
        color_blind_friendly_map (dict): A dictionary that maps the enum values to their corresponding colors.

    Methods:
        __init__(self, colormap=None, n=None): Initializes a ColorGenerator object.
        __iter__(self): Returns the ColorGenerator object itself.
        __next__(self): Returns the next color in the color cycle.
        generate_colors(self, n=None): Generates a list of colors.
        _get_n_grayscale_colors(self, n: int) -> list: Returns n evenly spaced grayscale colors in hex format.
    """

    class Colors(Enum):
        """
        Enum class that defines color options.
        """

        BLUE = auto()
        RED = auto()
        LIGHTBLUE = auto()
        ORANGE = auto()
        PURPLE = auto()
        YELLOW = auto()
        DARKGRAY = auto()
        LIGHTGRAY = auto()

    color_blind_friendly_map = {
        Colors.BLUE: "#4575B4",
        Colors.RED: "#D73027",
        Colors.LIGHTBLUE: "#91BFDB",
        Colors.ORANGE: "#FC8D59",
        Colors.PURPLE: "#7B2C65",
        Colors.YELLOW: "#FCCF53",
        Colors.DARKGRAY: "#555555",
        Colors.LIGHTGRAY: "#BBBBBB",
    }

    def __init__(self, colormap=None, n=None):
        """
        Initializes a ColorGenerator object.

        Args:
            colormap (str or list, optional): The colormap to use for generating colors. Defaults to None.
            n (int, optional): The number of colors to generate. Defaults to None.
        """
        if colormap is None:
            colors = list(self.color_blind_friendly_map.values())
        else:
            if isinstance(colormap, str):
                if colormap.lower() == "grayscale":
                    colors = self._get_n_grayscale_colors(n)
                else:
                    cmap = plt.get_cmap(colormap, n)
                    colors = cmap(np.linspace(0, 1, n))
                    colors = [
                        "#{:02X}{:02X}{:02X}".format(
                            int(r * 255), int(g * 255), int(b * 255)
                        )
                        for r, g, b, _ in colors
                    ]
            else:
                colors = colormap
        if n is not None:
            colors = colors[:n]
        self.color_cycle = cycle(colors)

    def __iter__(self):
        """
        Returns the ColorGenerator object itself.
        """
        return self

    def __next__(self):
        """
        Returns the next color in the color cycle.
        """
        return next(self.color_cycle)

    def generate_colors(self, n=None):
        """
        Generates a list of colors.

        Args:
            n (int, optional): The number of colors to generate. Defaults to None.

        Returns:
            list: A list of colors.
        """
        if n is None:
            return next(self)
        else:
            return [next(self) for _ in range(n)]

    def _get_n_grayscale_colors(self, n: int) -> list:
        """
        Returns n evenly spaced grayscale colors in hex format.

        Args:
            n (int): The number of colors to generate.

        Returns:
            list: A list of grayscale colors in hex format.
        """
        hex_list = []
        for v in np.linspace(50, 200, n):
            hex_color = "#"
            for _ in range(3):
                hex_color += f"{int(round(v)):02x}"
            hex_list.append(hex_color)
        return hex_list


class MarkerShapeGenerator:
    """
    A class that generates colors for plotting.

    Attributes:
        color_blind_friendly_map (dict): A dictionary that maps the enum values to their corresponding colors.

    Methods:
        __init__(self, colormap=None, n=None): Initializes a ColorGenerator object.
        __iter__(self): Returns the ColorGenerator object itself.
        __next__(self): Returns the next color in the color cycle.
        generate_colors(self, n=None): Generates a list of colors.
    """

    class Shapes(Enum):
        """
        Enum class that defines marker shape options.
        """

        SQUARE = auto()
        CIRCLE = auto()
        DIAMOND = auto()
        CROSS = auto()
        X = auto()
        TRIANGLE = auto()
        DOWN = auto()
        LEFT = auto()
        RIGHT = auto()
        PENTAGON = auto()
        HEXAGON = auto()

    matplotlib_map = {
        Shapes.SQUARE: "s",
        Shapes.CIRCLE: "o",
        Shapes.DIAMOND: "d",
        Shapes.CROSS: "+",
        Shapes.X: "x",
        Shapes.TRIANGLE: "^",
        Shapes.DOWN: "v",
        Shapes.HEXAGON: "h",
    }

    plotly_map = {
        Shapes.SQUARE: "square",
        Shapes.CIRCLE: "circle",
        Shapes.DIAMOND: "diamond",
        Shapes.CROSS: "cross",
        Shapes.X: "x",
        Shapes.TRIANGLE: "triangle-up",
        Shapes.DOWN: "triangle-down",
        Shapes.HEXAGON: "hexagon",
    }

    bokeh_map = {
        Shapes.SQUARE: "square",
        Shapes.CIRCLE: "circle",
        Shapes.DIAMOND: "diamond",
        Shapes.CROSS: "cross",
        Shapes.X: "x",
        Shapes.TRIANGLE: "triangle",
        Shapes.DOWN: "inverted_triangle",
        Shapes.HEXAGON: "hex",
    }

    def __init__(
        self,
        shapes: list | None = None,
        engine: Literal["MATPLOTLIB", "PLOTLY", "BOKEH"] | None = None,
        n: int | None = None,
    ):
        """
        Initializes a MarkerShapeGenerator object.

        Args:
            shapes (list or None, optional): A pre-defined sequence of shapes. Defaults to None.
            engine (Literal["MATPLOTLIB", "PLOTLY", "BOKEH"] or None, optional): Plotting engine. Defaults to None.
            n (int or None, optional): The number of shapes to generate. Defaults to None.
        """
        if engine is None and shapes is None:
            raise ValueError("Pass either a list of shapes or an engine to initialize the MarkerShapeGenerator.")
        if shapes is not None:
            self.shape_cycle = cycle(shapes)
            return
        if engine == "MATPLOTLIB":
            shapes = list(self.matplotlib_map.values())
        elif engine == "PLOTLY":
            shapes = list(self.plotly_map.values())
        else:
            shapes = list(self.bokeh_map.values())
        if n is not None:
            shapes = shapes[:n]
        self.shape_cycle = cycle(shapes)
        return

    def __iter__(self):
        """
        Returns the MarkerShapeGenerator object itself.
        """
        return self

    def __next__(self):
        """
        Returns the next shape in the shape cycle.
        """
        return next(self.shape_cycle)


def sturges_rule(df, value):
    """
    Calculate the number of bins using Sturges' rule.
    
    Args:
        df (pd.DataFrame): A pandas DataFrame containing the data.
        value (str): The column name of the data.
        
    Returns:
        int: The number of bins.
    """
    n = len(df[value])
    num_bins = int(np.ceil(1 + np.log2(n)))
    return num_bins

def freedman_diaconis_rule(df, value, return_bin_width=False):
    """
    Calculate the number of bins using the Freedman-Diaconis rule.
    
    Args:
        df (pd.DataFrame): A pandas DataFrame containing the data.
        value (str): The column name of the data.
        
    Returns:
        int: The number of bins.
    """
    # Calculate IQR
    Q1 = df[value].quantile(0.25)
    Q3 = df[value].quantile(0.75)
    IQR = Q3 - Q1

    # Number of observations
    n = len(df)

    # Calculate bin width using the Freedman-Diaconis rule
    bin_width = 2 * IQR / (n ** (1/3))
    if return_bin_width:
        return bin_width

    # Calculate the number of bins
    num_bins = int((df[value].max() - df[value].min()) / bin_width)
    return num_bins

<<<<<<< HEAD
def is_latex_formatted(text):
    # LaTeX-specific patterns
    latex_patterns = [
        r'\{.*?\}',  # Curly braces
        r'\^',       # Superscript
        r'_',        # Subscript
        r'\\[a-zA-Z]+', # LaTeX commands
    ]
    
    # Check if any LaTeX pattern is present in the text
    for pattern in latex_patterns:
        if re.search(pattern, text):
            return True
    
    return False
=======
def mz_tolerance_binning(df, value, tolerance: Literal[float, 'freedman-diaconis', '1pct-diff'] = '1pct-diff'):
    """
    Bin data based on a fixed m/z tolerance and return bin ranges.
    
    Args:
        df (pd.DataFrame): A pandas DataFrame containing the data.
        value (str): The column name of the m/z data.
        tolerance (Union[int, str]): The method to define bin width. 
            - If an float, it specifies the fixed m/z tolerance.
            - If 'freedman-diaconis', it calculates the tolerance as the bin width using the Freedman-Diaconis rule.
            - If '1pct-diff', it calculates the tolerance as the 1% percentile of the non-zero differences between values.

    Returns:
        list of tuples: A list where each tuple represents a bin's (min, max) range.
    """
    # Convert to Numpy array and sort the values
    values = np.sort(df[value].values)

    # Initialize bins - differences with first element of the bin
    bin_starts = [0]  # List to store bin start indices
    current_bin_start_value = values[0]
    
    method=""
    if isinstance(tolerance, str):
        method=f"auto computed ({tolerance}) "
        if tolerance == "freedman-diaconis":
            tolerance = np.floor(freedman_diaconis_rule(df, value, True))
        elif tolerance == "1pct-diff":
            diffs = values - current_bin_start_value
            tolerance = np.floor(np.percentile(diffs[diffs!=0], 0.01))
        else:
            raise ValueError(f"Invalid tolerance method: {tolerance}.\n Valid options are a float value or 'freedman-diaconis' or '1pct-diff'.")

    if tolerance == 0:
        warnings.warn(f"{method}tolerance is 0. Using default tolerance value of 1", UserWarning)
        tolerance = 1

    # Iterate over the values and calculate where bins should start
    for i in range(1, len(values)):
        if values[i] - current_bin_start_value > tolerance:
            bin_starts.append(i)  # Record bin start index
            current_bin_start_value = values[i]  # Reset the current bin start value

    # Ensure the last bin covers the remaining values
    if bin_starts[-1] != len(values):
        bin_starts.append(len(values))  # Append the end index

    # Split the values array into bins using the identified bin start indices
    bin_edges = np.split(values, bin_starts)

    # Remove empty bins, if any, and create tuples of (min, max)
    bins = [(bin_edge[0], bin_edge[-1]) for bin_edge in bin_edges if len(bin_edge) > 0]

    # print(f"Number of bins: {len(bins)}")
    # print(f"bins: {bins}")
    return bins
>>>>>>> f4757d41
<|MERGE_RESOLUTION|>--- conflicted
+++ resolved
@@ -272,23 +272,6 @@
     num_bins = int((df[value].max() - df[value].min()) / bin_width)
     return num_bins
 
-<<<<<<< HEAD
-def is_latex_formatted(text):
-    # LaTeX-specific patterns
-    latex_patterns = [
-        r'\{.*?\}',  # Curly braces
-        r'\^',       # Superscript
-        r'_',        # Subscript
-        r'\\[a-zA-Z]+', # LaTeX commands
-    ]
-    
-    # Check if any LaTeX pattern is present in the text
-    for pattern in latex_patterns:
-        if re.search(pattern, text):
-            return True
-    
-    return False
-=======
 def mz_tolerance_binning(df, value, tolerance: Literal[float, 'freedman-diaconis', '1pct-diff'] = '1pct-diff'):
     """
     Bin data based on a fixed m/z tolerance and return bin ranges.
@@ -345,4 +328,19 @@
     # print(f"Number of bins: {len(bins)}")
     # print(f"bins: {bins}")
     return bins
->>>>>>> f4757d41
+
+def is_latex_formatted(text):
+    # LaTeX-specific patterns
+    latex_patterns = [
+        r'\{.*?\}',  # Curly braces
+        r'\^',       # Superscript
+        r'_',        # Subscript
+        r'\\[a-zA-Z]+', # LaTeX commands
+    ]
+    
+    # Check if any LaTeX pattern is present in the text
+    for pattern in latex_patterns:
+        if re.search(pattern, text):
+            return True
+    
+    return False