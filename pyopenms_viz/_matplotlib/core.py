--- conflicted
+++ resolved
@@ -367,8 +367,6 @@
 
                 return ax, (legend_lines, legend_labels)
 
-<<<<<<< HEAD
-=======
     def _get_annotations():
         pass
 
@@ -405,7 +403,6 @@
                         fontsize=self.annotation_font_size,
                         color=color
                     )
->>>>>>> c31154e8
 
 class MATPLOTLIBScatterPlot(MATPLOTLIBPlot, ScatterPlot):
     """
