from abc import ABC, abstractmethod
from dataclasses import dataclass, field
from typing import Tuple, Literal, Dict, Any
from enum import Enum
from copy import deepcopy


# TODO: This class could be removed, or changed to backend and then the config can be interpolated into the dataframe plot call
class Engine(Enum):
    PLOTLY = 1
    BOKEH = 2
    MATPLOTLIB = 3


def bokeh_line_dash_mapper(bokeh_dash, target_library="plotly"):
    """
    Maps Bokeh line dash types to their Plotly or Matplotlib equivalents.

    Args:
    bokeh_dash (str or list): Bokeh line dash type or custom dash pattern.
    target_library (str): 'plotly' or 'matplotlib' (default: 'plotly')

    Returns:
    str or list or tuple: Equivalent line dash type for the target library.
    """
    plotly_mapper = {
        "solid": "solid",
        "dashed": "dash",
        "dotted": "dot",
        "dotdash": "dashdot",
        "dashdot": "dashdot",
    }

    matplotlib_mapper = {
        "solid": "-",
        "dashed": "--",
        "dotted": ":",
        "dotdash": "-.",
        "dashdot": "-.",
    }

    if target_library.lower() == "plotly":
        if isinstance(bokeh_dash, str):
            # If it's already a valid Plotly dash type, return it as is
            if bokeh_dash in plotly_mapper.values():
                return bokeh_dash
            # Otherwise, map from Bokeh to Plotly
            return plotly_mapper.get(bokeh_dash, "solid")
        elif isinstance(bokeh_dash, list):
            return " ".join(f"{num}px" for num in bokeh_dash)
    elif target_library.lower() == "matplotlib":
        if isinstance(bokeh_dash, str):
            # If it's already a valid Matplotlib dash type, return it as is
            if bokeh_dash in matplotlib_mapper.values():
                return bokeh_dash
            # Otherwise, map from Bokeh to Matplotlib
            return matplotlib_mapper.get(bokeh_dash, "-")
        elif isinstance(bokeh_dash, list):
            return (None, tuple(bokeh_dash))

    # Default return if target_library is not recognized or bokeh_dash is neither string nor list
    return "solid" if target_library.lower() == "plotly" else "-"


@dataclass(kw_only=True)
class LegendConfig:
    loc: str = "right"
    orientation: str = "vertical"
    title: str = "Legend"
    fontsize: int = 10
    show: bool = True
    onClick: Literal["hide", "mute"] = (
        "mute"  # legend click policy, only valid for bokeh
    )
    bbox_to_anchor: Tuple[float, float] = (
        1.2,
        0.5,
    )  # for fine control legend positioning in matplotlib

    @staticmethod
    def _matplotlibLegendLocationMapper(loc):
        """
        Maps the legend location to the matplotlib equivalent
        """
        loc_mapper = {
            "right": "center right",
            "left": "center left",
            "above": "upper center",
            "below": "lower center",
        }
        return loc_mapper[loc]

    @classmethod
    def from_dict(cls, legend_dict: Dict[str, Any]) -> "LegendConfig":
        """
        Convert a dictionary to a LegendConfig instance.

        Args:
        legend_dict (Dict[str, Any]): Dictionary containing legend configuration.

        Returns:
        LegendConfig: An instance of LegendConfig with the specified settings.
        """
        # Create a dictionary with default values
        config = {
            "loc": "right",
            "orientation": "vertical",
            "title": "Legend",
            "fontsize": 10,
            "show": True,
            "onClick": "mute",
            "bbox_to_anchor": (1.2, 0.5),
        }

        # Update with provided values
        config.update(legend_dict)

        # Ensure onClick is a valid value
        if config["onClick"] not in ["hide", "mute"]:
            config["onClick"] = "mute"

        # Create and return the LegendConfig instance
        return cls(**config)


@dataclass(kw_only=True)
class FeatureConfig:
    def default_legend_factory():
        return LegendConfig(title="Features", loc="right", bbox_to_anchor=(1.5, 0.5))

    colormap: str = "viridis"
    line_width: float = 1
    line_type: str = "solid"
    legend: LegendConfig = field(default_factory=default_legend_factory)

    @classmethod
    def from_dict(cls, feature_dict: Dict[str, Any]) -> "FeatureConfig":
        """
        Convert a dictionary to a FeatureConfig instance.

        Args:
        feature_dict (Dict[str, Any]): Dictionary containing feature configuration.

        Returns:
        FeatureConfig: An instance of FeatureConfig with the specified settings.
        """
        # Extract the legend dictionary if it exists
        legend_dict = feature_dict.pop("legend", None)

        # Create the LegendConfig instance if legend_dict is provided
        if legend_dict:
            legend_config = LegendConfig.from_dict(legend_dict)
        else:
            legend_config = cls.default_legend_factory()

        # Create a dictionary with default values
        config = {
            "colormap": "viridis",
            "line_width": 1,
            "line_type": "solid",
            "legend": legend_config,
        }

        # Update with provided values
        config.update(feature_dict)

        # Create and return the FeatureConfig instance
        return cls(**config)


@dataclass(kw_only=True)
class _BasePlotConfig(ABC):

    def default_legend_factory():
        return LegendConfig(title="Trace")

    kind: str = "default"
    title: str = "1D Plot"
    xlabel: str = "X-axis"
    ylabel: str = "Y-axis"
    zlabel: str = "Z-axis"
    x_axis_location: str = "below"
    y_axis_location: str = "left"
    title_font_size: int = 18
    xaxis_label_font_size: int = 16
    yaxis_label_font_size: int = 16
    xaxis_tick_font_size: int = 14
    yaxis_tick_font_size: int = 14
    annotation_font_size: int = 12
    min_border: str = 0
    engine: Literal["PLOTLY", "BOKEH", "MATPLOTLIB"] = "PLOTLY"
    height: int = 500
    width: int = 500
    relative_intensity: bool = False
    show_legend: bool = True
    show_plot: bool = True
    colormap: str = "viridis"
    grid: bool = True
    line_type: str = "solid"
    line_width: float = 1
    marker_size: int = 30
    toolbar_location: str = "above"

    legend: LegendConfig = field(default_factory=default_legend_factory)
    feature_config: FeatureConfig = field(default_factory=FeatureConfig)

    def __post_init__(self):
        # Update default plot labels based on the kind of plot
        self.set_plot_labels()

    @property
    def engine_enum(self):
        return Engine[self.engine]

    def copy(self):
        return deepcopy(self)

    def set_plot_labels(self):
        """
        Set the title, xlabel, and ylabel based on the kind of plot.
        """
        plot_configs = {
            "chromatogram": {
                "title": "Chromatogram",
                "xlabel": "Retention Time",
                "ylabel": "Intensity",
            },
            "mobilogram": {
                "title": "Mobilogram",
                "xlabel": "Ion Mobility",
                "ylabel": "Intensity",
            },
            "spectrum": {
                "title": "Mass Spectrum",
                "xlabel": "mass-to-charge",
                "ylabel": "Intensity",
            },
            "peakmap": {
                "title": "PeakMap",
                "xlabel": "Retention Time",
                "ylabel": "mass-to-charge",
<<<<<<< HEAD
=======
                "zlabel": "Intensity",
>>>>>>> 901e275d
            },
            # Add more plot types as needed
        }

        if self.kind in plot_configs:
            self.title = plot_configs[self.kind]["title"]
            self.xlabel = plot_configs[self.kind]["xlabel"]
            self.ylabel = plot_configs[self.kind]["ylabel"]
<<<<<<< HEAD
=======
            if self.kind == "peakmap":
                self.zlabel = plot_configs[self.kind]["zlabel"]
>>>>>>> 901e275d

            if self.relative_intensity and "Intensity" in self.ylabel:
                self.ylabel = "Relative " + self.ylabel<|MERGE_RESOLUTION|>--- conflicted
+++ resolved
@@ -239,10 +239,7 @@
                 "title": "PeakMap",
                 "xlabel": "Retention Time",
                 "ylabel": "mass-to-charge",
-<<<<<<< HEAD
-=======
                 "zlabel": "Intensity",
->>>>>>> 901e275d
             },
             # Add more plot types as needed
         }
@@ -251,11 +248,8 @@
             self.title = plot_configs[self.kind]["title"]
             self.xlabel = plot_configs[self.kind]["xlabel"]
             self.ylabel = plot_configs[self.kind]["ylabel"]
-<<<<<<< HEAD
-=======
             if self.kind == "peakmap":
                 self.zlabel = plot_configs[self.kind]["zlabel"]
->>>>>>> 901e275d
 
             if self.relative_intensity and "Intensity" in self.ylabel:
                 self.ylabel = "Relative " + self.ylabel